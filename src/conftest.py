--- conflicted
+++ resolved
@@ -80,19 +80,6 @@
 
 @pytest.fixture()
 def sim_registry(monkeypatch):
-<<<<<<< HEAD
-    # mock out Ophyd connections so devices can be created
-    modules = [
-        haven.instrument.ion_chamber,
-        haven.instrument.device,
-    ]
-    for mod in modules:
-        monkeypatch.setattr(mod, "await_for_connection", mock.AsyncMock())
-    monkeypatch.setattr(
-        haven.instrument.device, "caget", mock.AsyncMock(return_value="I0")
-    )
-=======
->>>>>>> ff24470f
     # Save the registry so we can restore it later
     registry = haven.registry
     objects_by_name = registry._objects_by_name
