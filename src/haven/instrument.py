"""Loader for creating instances of the devices from a config file."""

import asyncio
import inspect
import logging
import os
import time
from pathlib import Path
from typing import Mapping, Sequence

import tomlkit
from ophyd import Device as ThreadedDevice
from ophyd.sim import make_fake_device
from ophyd_async.core import DEFAULT_TIMEOUT, NotConnected
from ophydregistry import Registry

from .devices.aerotech import AerotechStage
from .devices.aps import ApsMachine
from .devices.area_detector import make_area_detector
from .devices.beamline_manager import BeamlineManager
from .devices.detectors.aravis import AravisDetector
from .devices.detectors.sim_detector import SimDetector
from .devices.dxp import make_dxp_device
from .devices.energy_positioner import EnergyPositioner
from .devices.heater import CapillaryHeater
from .devices.ion_chamber import IonChamber
from .devices.mirrors import HighHeatLoadMirror, KBMirrors
from .devices.motor import Motor, load_motors
from .devices.power_supply import NHQ203MChannel
from .devices.robot import Robot
from .devices.scaler import MultiChannelScaler
from .devices.shutter import PssShutter
from .devices.slits import ApertureSlits, BladeSlits
from .devices.stage import XYStage
from .devices.table import Table
from .devices.xia_pfcu import PFCUFilterBank
from .devices.xspress import make_xspress_device
from .exceptions import InvalidConfiguration

log = logging.getLogger(__name__)


instrument = None


class Instrument:
    """A beamline instrument built from config files of Ophyd devices.

    *device_classes* should be dictionary that maps configuration
     section names to device classes (or similar items).

    Example:

    ```python
    instrument = Instrument({
      "ion_chamber": IonChamber
      "motors": load_motors,
    })
    ```

    The values in *device_classes* should be one of the following:

    1. A device class
    2. A callable that returns an instantiated device object
    3. A callable that returns a sequence of device objects

    Parameters
    ==========
    device_classes
      Maps config section names to device classes.

    """

    devices: list
    registry: Registry
    beamline_name: str = ""
    hardware_is_present: bool | None = None

    def __init__(self, device_classes: Mapping, registry: Registry | None = None):
        self.devices = []
        if registry is None:
            registry = Registry(auto_register=False, use_typhos=False)
        self.registry = registry
        self.device_classes = device_classes

    def parse_toml_file(self, fd):
        """Parse TOML instrument configuration and create devices.

        An open file descriptor
        """
        config = tomlkit.load(fd)
        # Set global parameters
        beamline = config.get("beamline", {})
        self.beamline_name = beamline.get("name", self.beamline_name)
        self.hardware_is_present = beamline.get(
            "hardware_is_present", self.hardware_is_present
        )
        # Make devices from config file
        return self.parse_config(config)

    def parse_config(self, cfg):
        devices = []
        for key, Klass in self.device_classes.items():
            # Create the devices
            for params in cfg.get(key, []):
                self.validate_params(params, Klass)
                device = self.make_device(params, Klass)
                try:
                    # Maybe its a list of devices?
                    devices.extend(device)
                except TypeError:
                    # No, assume it's just a single device then
                    devices.append(device)
        # Save devices for connecting to later
        self.devices.extend(devices)
        return devices

    def validate_params(self, params: Mapping, Klass) -> bool:
        """Check that parameters match a Device class's initializer.

        If the function returns successfully, it returns True. Invalid
        parameters will cause and exception.

        *args and **kwargs are ignored.

        Parameters
        ==========
        params
          The loaded keys and value to be validated.
        Klass
          The class (or loading function) to check arguments for.

        Returns
        =======
        True

        Raises
        ======
        InvalidConfiguration
          A key for a required argument was not present in *params*,
          or the value for a type-annotated arguments was of a
          different type.

        """
        sig = inspect.signature(Klass)
        has_kwargs = any(
            [param.kind == param.VAR_KEYWORD for param in sig.parameters.values()]
        )
        # Make sure we're not missing any required parameters
        for key, sig_param in sig.parameters.items():
            # Check for missing parameters
            param_missing = key not in params
            var_kinds = [sig_param.VAR_KEYWORD, sig_param.VAR_POSITIONAL]
            param_required = (
                sig_param.default is sig_param.empty and sig_param.kind not in var_kinds
            )
            if param_missing and param_required:
                raise InvalidConfiguration(
                    f"Missing required key '{key}' for {Klass}: {params}"
                )
            # Check types
            if not param_missing:
                try:
                    correct_type = isinstance(params[key], sig_param.annotation)
                    has_type = not issubclass(sig_param.annotation, inspect._empty)
                except TypeError:
                    correct_type = False
                    has_type = False
                if has_type and not correct_type:
                    raise InvalidConfiguration(
                        f"Incorrect type for {Klass} key '{key}': "
                        f"expected `{sig_param.annotation}` but got "
                        f"`{type(params[key])}`."
                    )
        return True

    def make_device(self, params, Klass):
        """Create the devices from their parameters."""
        # Mock threaded ophyd devices if necessary
        try:
            is_threaded_device = issubclass(Klass, ThreadedDevice)
        except TypeError:
            is_threaded_device = False
        if is_threaded_device and not self.hardware_is_present:
            Klass = make_fake_device(Klass)
        # Turn the parameters into pure python objects
        kwargs = {}
        for key, param in params.items():
            if isinstance(param, tomlkit.items.Item):
                kwargs[key] = param.unwrap()
            else:
                kwargs[key] = param
        # Check if we need to injec the registry
        extra_params = {}
        sig = inspect.signature(Klass)
        if "registry" in sig.parameters.keys():
            kwargs["registry"] = self.registry
        # Create the device
        result = Klass(**kwargs)
        return result

    async def connect(
        self,
        mock: bool = False,
        timeout: float = DEFAULT_TIMEOUT,
        force_reconnect: bool = False,
        return_exceptions: bool = False,
    ):
        """Connect all Devices.

        Contains a timeout that gets propagated to device.connect methods.

        Parameters
        ----------
        mock:
          If True then use ``MockSignalBackend`` for all Signals
        timeout:
          Time to wait before failing with a TimeoutError.
        force_reconnect
          Force the signals to establish a new connection.
        """
        t0 = time.monotonic()
        # Sort out which devices are which
        threaded_devices = []
        async_devices = []
        for device in self.devices:
            if hasattr(device, "connect"):
                async_devices.append(device)
            else:
                threaded_devices.append(device)
        # Connect to async devices
        aws = (
            dev.connect(mock=mock, timeout=timeout, force_reconnect=force_reconnect)
            for dev in async_devices
        )
        results = await asyncio.gather(*aws, return_exceptions=True)
        # Filter out the disconnected devices
        new_devices = []
        exceptions = {}
        for device, result in zip(async_devices, results):
            if result is None:
                log.debug(f"Successfully connected device {device.name}")
                new_devices.append(device)
            else:
                # Unexpected exception, raise it so it can be handled
                log.debug(f"Failed connection for device {device.name}")
                exceptions[device.name] = result
        # Connect to threaded devices
        timeout_reached = False
        while not timeout_reached and len(threaded_devices) > 0:
            # Remove any connected devices for the running list
            connected_devices = [
                dev for dev in threaded_devices if getattr(dev, "connected", True)
            ]
            new_devices.extend(connected_devices)
            threaded_devices = [
                dev for dev in threaded_devices if dev not in connected_devices
            ]
            # Tick the clock for the next round through the while loop
            await asyncio.sleep(min((0.05, timeout / 10.0)))
            timeout_reached = (time.monotonic() - t0) > timeout
        # Add disconnected devices to the exception list
        for device in threaded_devices:
            try:
                device.wait_for_connection(timeout=0)
            except TimeoutError as exc:
                exceptions[device.name] = NotConnected(str(exc))
        # Raise exceptions if any were present
        if return_exceptions:
            return new_devices, exceptions
        if len(exceptions) > 0:
            raise NotConnected(exceptions)
        return new_devices

    async def load(
        self,
        connect: bool = True,
        device_classes: Mapping | None = None,
        config_files: Sequence[Path] | None = None,
        return_exceptions: bool = False,
    ):
        """Load instrument specified in config files.

        Unless, explicitly overridden by the *config_files* argument,
        configuration files are read from the environmental variable
        HAVEN_CONFIG_FILES (separated by ':').

        Parameters
        ==========
        connect
          If true, establish connections for the devices now.
        device_classes
          A temporary set of device classes to use for this call
          only. Overrides any device classes given during
          initalization.
        config_files
          I list of file paths that will be loaded. If omitted, those
          files listed in HAVEN_CONFIG_FILES will be used.
        return_exceptions
          If true, exceptions will be returned for further processing,
          otherwise, exceptions will be raised (default).

        """
        self.devices = []
        # Decide which config files to use
        if config_files is None:
            env_key = "HAVEN_CONFIG_FILES"
            if env_key in os.environ.keys():
                config_files = os.environ.get("HAVEN_CONFIG_FILES", "")
                config_files = [Path(fp) for fp in config_files.split(":")]
            else:
                config_files = [
                    Path(__file__).parent.resolve() / "iconfig_testing.toml"
                ]
        # Load the instrument from config files
        old_classes = self.device_classes
        try:
            # Temprary override of device classes
            if device_classes is not None:
                self.device_classes = device_classes
            # Parse TOML files
            for fp in config_files:
                with open(fp, mode="tr", encoding="utf-8") as fd:
                    self.parse_toml_file(fd)
        finally:
            self.device_classes = old_classes
        # Connect the devices
        if connect:
            new_devices, exceptions = await self.connect(
                mock=not self.hardware_is_present, return_exceptions=True
            )
        else:
            new_devices = self.devices
            exceptions = []
        # Registry devices
        for device in new_devices:
            self.registry.register(device)
        # Raise exceptions
        if return_exceptions:
            return exceptions
        elif len(exceptions) > 0:
            raise NotConnected(exceptions)


class HavenInstrument(Instrument):
    async def load(
        self,
        config: Mapping = None,
        wait_for_connection: bool = True,
        timeout: int = 5,
        return_devices: bool = False,
        reset_devices: bool = True,
    ):
        """Load the beamline instrumentation.

        This function will reach out and query various IOCs for motor
        information based on the information in *config* (see
        ``iconfig_default.toml`` for examples). Based on the
        configuration, it will create Ophyd devices and register them with
        *registry*.

        Parameters
        ==========
        registry:
          The registry into which the ophyd devices will be placed.
        config:
          The beamline configuration read in from TOML files. Mostly
          useful for testing.
        wait_for_connection
          If true, only connected devices will be kept.
        timeout
          How long to wait for if *wait_for_connection* is true.
        return_devices
          If true, return the newly loaded devices when complete.
        reset_registry
          If true, existing devices will be removed before loading.

        """
        if reset_devices:
            self.registry.clear()
        exceptions = await super().load(return_exceptions=True)
        # VME-style Motors happen later so duplicate motors can be
        # removed
        exceptions.update(
            await super().load(
                device_classes={"motors": load_motors}, return_exceptions=True
            )
        )
        # Handle connection exceptions
        if len(exceptions) > 0:
            raise NotConnected(exceptions)
        # Return the final list
        if return_devices:
            return instrument.devices
        else:
            return instrument


beamline = HavenInstrument(
    {
        # Ophyd-async devices
        "ion_chamber": IonChamber,
        "high_heat_load_mirror": HighHeatLoadMirror,
        "kb_mirrors": KBMirrors,
        "xy_stage": XYStage,
        "table": Table,
        "aerotech_stage": AerotechStage,
        "motor": Motor,
        "energy": EnergyPositioner,
<<<<<<< HEAD
        "sim_detector": SimDetector,
        "camera": AravisDetector,
=======
        "pss_shutter": PssShutter,
>>>>>>> a2224c12
        # Threaded ophyd devices
        "blade_slits": BladeSlits,
        "aperture_slits": ApertureSlits,
        "capillary_heater": CapillaryHeater,
        "power_supply": NHQ203MChannel,
        "synchrotron": ApsMachine,
        "robot": Robot,
        "pfcu4": PFCUFilterBank,  # <-- fails if mocked
        "xspress": make_xspress_device,
        "dxp": make_dxp_device,
        "beamline_manager": BeamlineManager,
        "area_detector": make_area_detector,
        "scaler": MultiChannelScaler,
    },
)<|MERGE_RESOLUTION|>--- conflicted
+++ resolved
@@ -407,12 +407,9 @@
         "aerotech_stage": AerotechStage,
         "motor": Motor,
         "energy": EnergyPositioner,
-<<<<<<< HEAD
         "sim_detector": SimDetector,
         "camera": AravisDetector,
-=======
         "pss_shutter": PssShutter,
->>>>>>> a2224c12
         # Threaded ophyd devices
         "blade_slits": BladeSlits,
         "aperture_slits": ApertureSlits,
