--- conflicted
+++ resolved
@@ -75,17 +75,11 @@
 
     @WatchableAsyncStatus.wrap
     async def set(
-<<<<<<< HEAD
-        self, value: float, timeout: CalculatableTimeout = CALCULATE_TIMEOUT, wait=True
-    ):
-=======
         self,
         value: float,
         wait: bool = True,
         timeout: CalculatableTimeout = CALCULATE_TIMEOUT,
     ):
-        assert wait, "``wait==False`` not supported."
->>>>>>> 7cddd5b0
         new_position = value
         self._set_success = True
         old_position, current_position, units, precision, velocity = (
@@ -118,8 +112,10 @@
         else:
             # Wait for the value to set, but don't wait for put completion callback
             set_status = self.setpoint.set(
-                new_position, wait=self.put_complete, timeout=timeout
+                new_position, wait=(wait and self.put_complete), timeout=timeout
             )
+        if not wait:
+            return
         # Decide on how we will wait for completion
         if self.put_complete:
             # await the set call directly
