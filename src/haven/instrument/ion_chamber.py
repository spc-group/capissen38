"""Holds ion chamber detector descriptions and assignments to EPICS PVs."""

import asyncio
import logging
import math
import time
import warnings
from collections import OrderedDict
from typing import Dict, Generator, Optional
from pprint import pprint

import numpy as np
import pint
from apstools.devices.srs570_preamplifier import SRS570_PreAmplifier, calculate_settle_time
from ophyd import Component as Cpt
from ophyd import Device, EpicsSignal, EpicsSignalRO
from ophyd import FormattedComponent as FCpt
from ophyd import Kind, Signal, flyers, status
from ophyd.mca import EpicsMCARecord
from ophyd.ophydobj import OphydObject
from ophyd.signal import DerivedSignal, InternalSignal
from ophyd.status import SubscriptionStatus
from ophyd.utils.errors import OpException
from pcdsdevices.signal import MultiDerivedSignal, MultiDerivedSignalRO
from pcdsdevices.type_hints import OphydDataType, SignalToValue

from .. import exceptions
from .._iconfig import load_config
from .device import aload_devices, await_for_connection, make_device
from .epics import caget
from .instrument_registry import registry
from .labjack import AnalogInput
from .scaler_triggered import ScalerSignalRO, ScalerTriggered

log = logging.getLogger(__name__)


__all__ = ["IonChamber", "load_ion_chambers"]


class VoltageSignal(DerivedSignal):
    """Calculate the voltage at the output of the pre-amp."""

    max_volts: float = 10.0

    def inverse(self, value):
        """Calculate the voltage given a scaler count."""
        clock_ticks = self.parent.clock_ticks.get()
        if clock_ticks == 0:
            return 0
        return self.max_volts * value / clock_ticks


class CurrentSignal(DerivedSignal):
    """Calculate the current in amps at the input of the pre-amp."""

    def preamp(self):
        """Find which parent in the device hierarchy has the preamp."""
        device = self
        while device is not None:
            if isinstance(getattr(device, "preamp", None), IonChamberPreAmplifier):
                return device.preamp
            else:
                # Move up a step in the hierarchy
                device = device.parent
        # If we get here, there's no pre-amp
        raise AttributeError(f"No ancestor of {self} has a pre-amp.")

    def inverse(self, value):
        """Calculate the current given a output voltage."""
        volts = value
        preamp = self.preamp()
        gain = preamp.gain.get()
        offset_current = preamp.offset_current.get()
        return volts / gain - offset_current


class Voltmeter(AnalogInput):
    amps: OphydObject = Cpt(CurrentSignal, derived_from="volts", kind="normal")
    # Rename ``final_value`` to ``volts``
    final_value = None
    volts = Cpt(EpicsSignal, ".VAL", kind="normal")


class GainDerivedSignal(MultiDerivedSignal):
    """A gain level signal that incorporates dynamic settling time."""
    def set(self, value: OphydDataType, *, timeout: Optional[float] = None, settle_time: Optional[float] = "auto"):
        # Calculate an auto settling time
        if settle_time == "auto":
            # Determine the new values that will be set
            to_write = self.calculate_on_put(mds=self, value=value) or {}
            # Calculate the correct settling time
            settle_time_ = calculate_settle_time(
                gain_value=to_write[self.parent.sensitivity_value],
                gain_unit=to_write[self.parent.sensitivity_unit],
                gain_mode=self.parent.gain_mode.get(),
            )
        else:
            settle_time_ = settle_time
        # Call the actual set method to move the gain
        return super().set(value, timeout=timeout, settle_time=settle_time_)
        

class IonChamberPreAmplifier(SRS570_PreAmplifier):
    """An SRS-570 pre-amplifier driven by an ion chamber.

        Has extra signals for walking up and down the sensitivity
        range. *gain_level* is corresponds to the inverse of the
        combination of *sensitivity_value* and *sensitivity_unit*. Setting
        *gain_level* to 0 sets *sensitivity_value* and *sensitivity_unit*
        to "1 mA/V".

    By setting the *gain_level* signal, the offset is
        also set to be 10% of the sensitivity.

    """

    values = ["1", "2", "5", "10", "20", "50", "100", "200", "500"]
    units = ["pA/V", "nA/V", "uA/V", "mA/V"]
    offset_units = [s.split("/")[0] for s in units]
    offset_difference = -3  # How many levels higher should the offset be

    def __init__(self, *args, **kwargs):
        super().__init__(*args, **kwargs)
        # Subscriptions for updating the sensitivity text
        self.sensitivity_value.subscribe(self.update_sensitivity_text, run=False)
        self.sensitivity_unit.subscribe(self.update_sensitivity_text, run=True)

    def cb_gain(self, *args, **kwargs):
        """
        Called when sensitivity changes (EPICS CA monitor event).
        """
        gain = self.computed_gain()
        self.gain.put(gain)
        self.gain_db.put(10 * math.log10(gain), internal=True)

    def computed_gain(self):
        """
        Amplifier gain (V/A), as floating-point number.
        """
        # Convert the sensitivity to a proper number
        val_idx = int(self.sensitivity_value.get(as_string=False))
        val = float(self.values[val_idx])
        # Determine multiplier based on the gain unit
        amps = [
            1e-12,  # pA
            1e-9,  # nA
            1e-6,  # μA
            1e-3,  # mA
        ]
        unit_idx = int(self.sensitivity_unit.get(as_string=False))
        multiplier = amps[unit_idx]
        inverse_gain = val * multiplier
        return 1 / inverse_gain

    def update_sensitivity_text(self, *args, obj: OphydObject, **kwargs):
        val = self.values[int(self.sensitivity_value.get(as_string=False))]
        unit = self.units[int(self.sensitivity_unit.get(as_string=False))]
        text = f"{val} {unit}"
        self.sensitivity_text.put(text, internal=True)

    def _level_to_value(self, level):
        return level % len(self.values)

    def _level_to_unit(self, level):
        return self.units[int(level / len(self.values))]

<<<<<<< HEAD
    def _get_sensitivity_level(
        self, mds: MultiDerivedSignal, items: SignalToValue
    ) -> int:
        "Given a sensitivity value and unit , transform to the desired level."
        value = self.values.index(items[self.sensitivity_value])
        unit = self.units.index(items[self.sensitivity_unit])
=======
    def _get_gain_level(self, mds: MultiDerivedSignal, items: SignalToValue) -> int:
        "Given a sensitivity value and unit, transform to the desired gain level."
        value = items[self.sensitivity_value]
        unit = items[self.sensitivity_unit]
>>>>>>> a3096fe7
        # Determine sensitivity level
        new_level = value + unit * len(self.values)
        # Convert to gain by inverting
        new_level = 27 - new_level
        log.debug(
            f"Getting sensitivity level {self.name}: {value} {unit} -> {new_level}"
        )
        return new_level

    def _put_gain_level(
        self, mds: MultiDerivedSignal, value: OphydDataType
    ) -> SignalToValue:
        "Given a gain level, transform to the desired sensitivity value and unit."
        # Determine new values
        new_level = 27 - value
        new_offset = max(new_level + self.offset_difference, 0)
        # Check for out of bounds
        lmin, lmax = (0, 27)
        msg = (
            f"Cannot set {self.name} outside range ({lmin}, {lmax}), received"
            f" {new_level}."
        )
        if new_level < lmin:
            raise exceptions.GainOverflow(msg)
        elif new_level > lmax:
            raise exceptions.GainOverflow(msg)
        # Return calculated gain and offset
        offset_value = self.values[self._level_to_value(new_offset)]
        offset_unit = self._level_to_unit(new_offset).split("/")[0]
        result = OrderedDict()
        result.update({self.sensitivity_unit: self._level_to_unit(new_level)})
        result.update({self.sensitivity_value: self._level_to_value(new_level)})
        result.update({self.offset_value: offset_value})
        result.update({self.offset_unit: offset_unit})
        # result[self.set_all] = 1
        return result

    def _get_offset_current(
        self, *, mds: MultiDerivedSignal, items: SignalToValue
    ) -> float:
        """Calculate the current in amps added to the signal before amplification."""
        if items[self.offset_on] in ["OFF", "0", 0]:
            return 0
        # Calculate offset current
        val = items[self.offset_value]
        sign = items[self.offset_sign]
        unit = items[self.offset_unit]
        try:
            val = float(f"{sign}{val}")
            current = pint.Quantity(float(val), unit).to("A").magnitude
        except ValueError:
            return 0
        return current

<<<<<<< HEAD
    sensitivity_level = Cpt(
        GainDerivedSignal,
        attrs=["sensitivity_value", "sensitivity_unit", "offset_value", "offset_unit", "set_all"],
        calculate_on_get=_get_sensitivity_level,
        calculate_on_put=_put_sensitivity_level,
=======
    # It's easier to calculate gains by enum index, so override the apstools signals
    sensitivity_value = Cpt(EpicsSignal, "sens_num", kind="config", string=False)
    sensitivity_unit = Cpt(EpicsSignal, "sens_unit", kind="config", string=False)

    gain_level = Cpt(
        MultiDerivedSignal,
        attrs=["sensitivity_value", "sensitivity_unit", "offset_value", "offset_unit"],
        calculate_on_get=_get_gain_level,
        calculate_on_put=_put_gain_level,
>>>>>>> a3096fe7
        kind=Kind.omitted,
    )
    offset_current = Cpt(
        MultiDerivedSignalRO,
        attrs=["offset_value", "offset_unit", "offset_on", "offset_sign"],
        calculate_on_get=_get_offset_current,
        kind=Kind.config,
    )

    # A text description of the what the current sensitivity settings are
    sensitivity_text = Cpt(
        InternalSignal,
        kind=Kind.config,
    )
    # Gain, but measured in decibels
    gain_db = Cpt(InternalSignal, kind=Kind.config)


# @registry.register
class IonChamber(ScalerTriggered, Device, flyers.FlyerInterface):
    """An ion chamber at a spectroscopy beamline.

    Also includes the pre-amplifier as ``.pre_amp``.

    This class also implements the bluesky/ophyd flyer
    interface. During *kickoff()*, previous data are erased and
    acquisition is started as a multi-channel scaler. It also watches
    for changes in the number of data collected and collects
    timestamps each time a new datum is captured. *complete()* stops
    acquisition. These timestamps, along with the measured data, are
    generated during *collect()*.

    Parameters
    ==========
    prefix
      The PV prefix of the overall scaler.
    ch_num
      The number (1-index) of the channel on the scaler. 1 is the
      timer, so your channel number should start at 2.
    name
      The bluesky-compatible name for this device.
    preamp_prefix
      The process variable prefix to the pre-amp that controls this
      ion chamber (e.g. "25idc:SR01").
    scaler_prefix
      The process variable prefix for the scaler that measures this
      ion chamber.
    voltmeter_prefix
      The process variable prefix for the voltmeter. This might be an
      analog input for a labjack, in which case try something like
      "LabJackT7_1:Ai0".

    Attributes
    ==========
    ch_num
      The channel number on the scaler, starting at 2 (1 is the timer).
    count
      The trigger to count scaler pulses.
    counts
      The counts coming from the scaler without any correction.
    volts
      The volts produced by the pre-amp, calculated from scaler
      counts.
    amps
      The current produced by the ion chamber, calculated from scaler
      counts and preamp settings.
    exposure_time
      Positioner for setting the count time on the scaler.
    preamp
      The SR570 pre-amplifier driving the signal.

    """

    stream_name: str = "primary"
    ch_num: int = 0
    ch_char: str
    start_timestamp: float = None
    count: OphydObject = FCpt(
        EpicsSignal, "{scaler_prefix}:scaler1.CNT", trigger_value=1, kind=Kind.omitted
    )
    description: OphydObject = FCpt(
        EpicsSignal, "{scaler_prefix}:scaler1.NM{ch_num}", kind=Kind.config
    )
    # Signal chain devices
    preamp = FCpt(IonChamberPreAmplifier, "{preamp_prefix}")
    voltmeter = FCpt(Voltmeter, "{voltmeter_prefix}", kind=Kind.hinted)
    # Measurement signals
    volts: OphydObject = Cpt(VoltageSignal, derived_from="counts", kind=Kind.normal)
    amps: OphydObject = Cpt(CurrentSignal, derived_from="volts", kind=Kind.hinted)
    counts: OphydObject = FCpt(
        EpicsSignalRO,
        "{scaler_prefix}:scaler1.S{ch_num}",
        kind=Kind.normal,
        auto_monitor=False,
    )
    gate: OphydObject = FCpt(
        EpicsSignal,
        "{scaler_prefix}:scaler1.G{ch_num}",
        kind=Kind.config,
    )
    preset_count: OphydObject = FCpt(
        EpicsSignal, "{scaler_prefix}:scaler1.PR{ch_num}", kind=Kind.config
    )
    frequency: OphydObject = FCpt(
        EpicsSignal,
        "{scaler_prefix}:scaler1.FREQ",
        kind=Kind.config,
    )
    clock_ticks: OphydObject = FCpt(
        EpicsSignalRO,
        "{scaler_prefix}:scaler1.S1",
        kind=Kind.normal,
    )
    # Old Scaler mode support
    offset: OphydObject = FCpt(
        ScalerSignalRO, "{scaler_prefix}:scaler1_{offset_suffix}", kind=Kind.config
    )
    net_counts: OphydObject = FCpt(
        ScalerSignalRO, "{scaler_prefix}:scaler1_netA.{ch_char}", kind=Kind.hinted
    )
    exposure_time: OphydObject = FCpt(
        EpicsSignal, "{scaler_prefix}:scaler1.TP", kind=Kind.normal
    )
    auto_count: OphydObject = FCpt(
        EpicsSignal, "{scaler_prefix}:scaler1.CONT", kind=Kind.omitted
    )
    record_dark_current: OphydObject = FCpt(
        EpicsSignal, "{scaler_prefix}:scaler1_offset_start.PROC", kind=Kind.omitted
    )
    record_dark_time: OphydObject = FCpt(
        EpicsSignal, "{scaler_prefix}:scaler1_offset_time.VAL", kind=Kind.config
    )
    # Multi-channel scaler support
    start_all: OphydObject = FCpt(
        EpicsSignal, "{scaler_prefix}:StartAll", kind=Kind.omitted
    )
    stop_all: OphydObject = FCpt(
        EpicsSignal, "{scaler_prefix}:StopAll", kind=Kind.omitted
    )
    erase_all: OphydObject = FCpt(
        EpicsSignal, "{scaler_prefix}:EraseAll", kind=Kind.omitted
    )
    erase_start: OphydObject = FCpt(
        EpicsSignal,
        "{scaler_prefix}:EraseStart",
        kind=Kind.omitted,
    )
    acquiring: OphydObject = FCpt(
        EpicsSignal, "{scaler_prefix}:Acquiring", kind=Kind.omitted
    )
    channel_advance_source: OphydObject = FCpt(
        EpicsSignal,
        "{scaler_prefix}:ChannelAdvance",
        kind=Kind.config,
    )
    num_channels_to_use: OphydObject = FCpt(
        EpicsSignal,
        "{scaler_prefix}:NuseAll",
        kind=Kind.config,
    )
    max_channels: OphydObject = FCpt(
        EpicsSignal, "{scaler_prefix}:MaxChannels", kind=Kind.config
    )
    current_channel: OphydObject = FCpt(
        EpicsSignal,
        "{scaler_prefix}:CurrentChannel",
        kind=Kind.normal,
    )
    channel_one_source: OphydObject = FCpt(
        EpicsSignal, "{scaler_prefix}:Channel1Source", kind=Kind.config
    )
    count_on_start: OphydObject = FCpt(
        EpicsSignal, "{scaler_prefix}:CountOnStart", kind=Kind.config
    )
    mca: OphydObject = FCpt(
        EpicsMCARecord, "{scaler_prefix}:mca{ch_num}", kind=Kind.omitted
    )
    mca_times: OphydObject = FCpt(
        EpicsMCARecord, "{scaler_prefix}:mca1", kind=Kind.omitted
    )

    # Virtual signals to handle fly-scanning
    timestamps: list = []
    num_bins = Cpt(Signal)

    _default_read_attrs = [
        "counts",
        "volts",
        "exposure_time",
        "net_counts",
        "voltmeter",
    ]

    def __init__(
        self,
        prefix: str,
        ch_num: int,
        name: str,
        preamp_prefix: str = None,
        scaler_prefix: str = None,
        voltmeter_prefix: str = None,
        *args,
        **kwargs,
    ):
        # Set up the channel number for this scaler channel
        if ch_num < 1:
            raise ValueError(f"Scaler channels must be greater than 0: {ch_num}")
        self.ch_num = ch_num
        self.ch_char = self.num_to_char(ch_num)
        # Determine which prefix to use for the scaler
        if scaler_prefix is None:
            scaler_prefix = prefix
        self.scaler_prefix = scaler_prefix
        # Save an epics path to the preamp
        if preamp_prefix is None:
            preamp_prefix = prefix
        self.preamp_prefix = preamp_prefix
        # Save an epics path for the voltmeter (nominally a labjack)
        self.voltmeter_prefix = voltmeter_prefix
        # Determine the offset PV since it follows weird numbering conventions
        calc_num = int((self.ch_num - 1) / 4)
        calc_char = self.num_to_char(((self.ch_num - 1) % 4) + 1)
        self.offset_suffix = f"offset{calc_num}.{calc_char}"
        # Initialize all the other Device stuff
        super().__init__(prefix=prefix, name=name, *args, **kwargs)
        # Set signal values to stage
        self.stage_sigs[self.auto_count] = 0
        # Sync the ion chamber description with the voltmeter description
        self.description.subscribe(self.update_voltmeter_description, run=True)

    def update_voltmeter_description(self, *args, value, **kwargs):
        self.voltmeter.description.put(value)

    def num_to_char(self, num):
        char = chr(64 + num)
        return char

    def change_sensitivity(self, step: int) -> status.StatusBase:
        """Change the gain on the pre-amp by the given number of steps.

        Parameters
        ==========
        step
          How many levels to change the sensitivity. Positive numbers
          increase the gain, negative numbers decrease the gain.

        Returns
        =======
        status.StatusBase
          The status that will be marked complete once the sensitivity
          is changed.

        """
        new_sens_level = self.sensitivity.sens_level.readback.get() + step
        try:
            status = self.sensitivity.sens_level.set(new_sens_level)
        except ValueError as e:
            raise exceptions.GainOverflow(f"{self.name} -> {e}")
        return status

    def increase_gain(self) -> status.StatusBase:
        """Increase the gain (descrease the sensitivity) of the ion chamber's
        pre-amp.

        Returns
        =======
        status.StatusBase
          Ophyd status object for the value and gain of the
          sensitivity in the pre-amp.

        """
        return self.change_sensitivity(-1)

    def decrease_gain(self) -> status.StatusBase:
        """Decrease the gain (increase the sensitivity) of the ion chamber's
        pre-amp.

        Returns
        =======
        status.StatusBase
          Ophyd status object for the value and gain of the
          sensitivity in the pre-amp.

        """
        return self.change_sensitivity(1)

    def record_timestamp(self, *, old_value, value, timestamp, **kwargs):
        self.timestamps.append(timestamp)

    def kickoff(self) -> status.StatusBase:
        def check_acquiring(*, old_value, value, **kwargs):
            is_acquiring = bool(value)
            if is_acquiring:
                self.start_timestamp = time.time()
            return is_acquiring

        self.start_timestamp = None
        # Set some configuration PVs on the MCS
        self.count_on_start.set(1).wait()
        # Start acquiring data
        self.erase_start.set(1).wait()
        # Wait for the "Acquiring" to start
        status = SubscriptionStatus(self.acquiring, check_acquiring)
        # Watch for new data being collected so we can save timestamps
        self.timestamps = []
        self.current_channel.subscribe(self.record_timestamp)
        return status

    def complete(self) -> status.StatusBase:
        status = self.stop_all.set(1, settle_time=0.05)
        return status

    def collect(self) -> Generator[Dict, None, None]:
        net_counts_name = self.net_counts.name
        # Use the scaler's clock counter to calculate timestamps
        times = self.mca_times.spectrum.get()
        times = np.divide(times, self.frequency.get(), casting="safe")
        times = np.cumsum(times)
        pso_timestamps = times + self.start_timestamp
        # Retrieve data, except for first point (during taxiing)
        data = self.mca.spectrum.get()[1:]
        # Convert timestamps from PSO pulses to pixels
        pixel_timestamps = (pso_timestamps[1:] + pso_timestamps[:-1]) / 2
        # Create data events
        for ts, value in zip(pixel_timestamps, data):
            yield {
                "data": {net_counts_name: value},
                "timestamps": {net_counts_name: ts},
                "time": ts,
            }

    def describe_collect(self) -> Dict[str, Dict]:
        """Describe details for the flyer collect() method"""
        desc = OrderedDict()
        desc.update(self.net_counts.describe())
        return {self.name: desc}


async def make_ion_chamber_device(
    prefix: str, ch_num: int, name: str, preamp_prefix: str
):
    ic = IonChamber(
        prefix=prefix,
        ch_num=ch_num,
        name=name,
        preamp_prefix=preamp_prefix,
        labels={"ion_chambers"},
    )
    try:
        await await_for_connection(ic)
    except TimeoutError as exc:
        raise
        log.warning(
            f"Could not connect to ion chamber: {name} ({prefix}, {preamp_prefix})"
        )
    else:
        log.info(f"Created ion chamber: {name} ({prefix}, {preamp_prefix})")
        registry.register(ic)
        return ic


async def load_ion_chamber(
    preamp_prefix: str, scaler_prefix: str, voltmeter_prefix: str, ch_num: int
):
    """Create an IonChamber ophyd device.

    When autoloading the ion chambers from the config file, this
    function will parse the config file arguments and convert them
    into the forms needed for the IonChamber device itself.

    """
    # Determine ion_chamber configuration
    preamp_prefix = f"{preamp_prefix}:SR{ch_num:02}:"
    desc_pv = f"{scaler_prefix}:scaler1.NM{ch_num}"
    # Determine which labjack channel is measuring the voltmeter
    ic_idx = ch_num - 2
    # 5 pre-amps per labjack
    lj_num = int(ic_idx / 5)
<<<<<<< HEAD
    lj_chan = (ic_idx % 5)
=======
    # Only use even labjack channels since it's a differential signal
    lj_chan = ic_idx % 5
>>>>>>> a3096fe7
    # Only use this ion chamber if it has a name
    try:
        name = await caget(desc_pv)
    except asyncio.exceptions.TimeoutError:
        # Scaler channel is unreachable, so skip it
        log.warning(f"Could not connect to ion_chamber: {desc_pv}")
        return
    if name == "":
        log.info(f"Skipping unnamed ion chamber: {desc_pv}")
        return
    # Create the ion chamber device
    ion_chamber = await make_device(
        IonChamber,
        prefix=scaler_prefix,
        ch_num=ch_num,
        name=name,
        preamp_prefix=preamp_prefix,
        voltmeter_prefix=f"{voltmeter_prefix}{lj_num}:Ai{lj_chan}",
        labels={"ion_chambers"},
    )
    # Ensure the voltmeter is in single-ended mode to measure pre-amp
    if hasattr(ion_chamber, "voltmeter"):
        try:
            ion_chamber.voltmeter.differential.set(0).wait(timeout=1)
        except OpException as exc:
            msg = (
                f"Could not set voltmeter {ion_chamber.name} channel to single-ended mode:"
                f" {exc}"
            )
            log.warning(msg)
            warnings.warn(msg)
    return ion_chamber


def load_ion_chamber_coros(config=None):
    # Load IOC prefixes from the config file
    if config is None:
        config = load_config()
    # vme_ioc = config["ion_chamber"]["scaler"]["ioc"]
    # scaler_record = config["ion_chamber"]["scaler"]["record"]
    scaler_prefix = config["ion_chamber"]["scaler"]["prefix"]
    preamp_prefix = config["ion_chamber"]["preamp"]["prefix"]
    voltmeter_prefix = config["ion_chamber"]["voltmeter"]["prefix"]
    ion_chambers = []
    # Loop through the configuration sections and create ion chambers co-routines
    for ch_num in config["ion_chamber"]["scaler"]["channels"]:
        yield load_ion_chamber(
            preamp_prefix=preamp_prefix,
            scaler_prefix=scaler_prefix,
            ch_num=ch_num,
            voltmeter_prefix=voltmeter_prefix,
        )


def load_ion_chambers(config=None):
    return asyncio.run(aload_devices(*load_ion_chamber_coros(config=config)))


# -----------------------------------------------------------------------------
# :author:    Mark Wolfman
# :email:     wolfman@anl.gov
# :copyright: Copyright © 2023, UChicago Argonne, LLC
#
# Distributed under the terms of the 3-Clause BSD License
#
# The full license is in the file LICENSE, distributed with this software.
#
# DISCLAIMER
#
# THIS SOFTWARE IS PROVIDED BY THE COPYRIGHT HOLDERS AND CONTRIBUTORS
# "AS IS" AND ANY EXPRESS OR IMPLIED WARRANTIES, INCLUDING, BUT NOT
# LIMITED TO, THE IMPLIED WARRANTIES OF MERCHANTABILITY AND FITNESS FOR
# A PARTICULAR PURPOSE ARE DISCLAIMED. IN NO EVENT SHALL THE COPYRIGHT
# HOLDER OR CONTRIBUTORS BE LIABLE FOR ANY DIRECT, INDIRECT, INCIDENTAL,
# SPECIAL, EXEMPLARY, OR CONSEQUENTIAL DAMAGES (INCLUDING, BUT NOT
# LIMITED TO, PROCUREMENT OF SUBSTITUTE GOODS OR SERVICES; LOSS OF USE,
# DATA, OR PROFITS; OR BUSINESS INTERRUPTION) HOWEVER CAUSED AND ON ANY
# THEORY OF LIABILITY, WHETHER IN CONTRACT, STRICT LIABILITY, OR TORT
# (INCLUDING NEGLIGENCE OR OTHERWISE) ARISING IN ANY WAY OUT OF THE USE
# OF THIS SOFTWARE, EVEN IF ADVISED OF THE POSSIBILITY OF SUCH DAMAGE.
#
# -----------------------------------------------------------------------------<|MERGE_RESOLUTION|>--- conflicted
+++ resolved
@@ -165,19 +165,12 @@
     def _level_to_unit(self, level):
         return self.units[int(level / len(self.values))]
 
-<<<<<<< HEAD
-    def _get_sensitivity_level(
+    def _get_gain_level(
         self, mds: MultiDerivedSignal, items: SignalToValue
     ) -> int:
         "Given a sensitivity value and unit , transform to the desired level."
         value = self.values.index(items[self.sensitivity_value])
         unit = self.units.index(items[self.sensitivity_unit])
-=======
-    def _get_gain_level(self, mds: MultiDerivedSignal, items: SignalToValue) -> int:
-        "Given a sensitivity value and unit, transform to the desired gain level."
-        value = items[self.sensitivity_value]
-        unit = items[self.sensitivity_unit]
->>>>>>> a3096fe7
         # Determine sensitivity level
         new_level = value + unit * len(self.values)
         # Convert to gain by inverting
@@ -232,23 +225,11 @@
             return 0
         return current
 
-<<<<<<< HEAD
-    sensitivity_level = Cpt(
+    gain_level = Cpt(
         GainDerivedSignal,
         attrs=["sensitivity_value", "sensitivity_unit", "offset_value", "offset_unit", "set_all"],
-        calculate_on_get=_get_sensitivity_level,
-        calculate_on_put=_put_sensitivity_level,
-=======
-    # It's easier to calculate gains by enum index, so override the apstools signals
-    sensitivity_value = Cpt(EpicsSignal, "sens_num", kind="config", string=False)
-    sensitivity_unit = Cpt(EpicsSignal, "sens_unit", kind="config", string=False)
-
-    gain_level = Cpt(
-        MultiDerivedSignal,
-        attrs=["sensitivity_value", "sensitivity_unit", "offset_value", "offset_unit"],
         calculate_on_get=_get_gain_level,
         calculate_on_put=_put_gain_level,
->>>>>>> a3096fe7
         kind=Kind.omitted,
     )
     offset_current = Cpt(
@@ -627,12 +608,7 @@
     ic_idx = ch_num - 2
     # 5 pre-amps per labjack
     lj_num = int(ic_idx / 5)
-<<<<<<< HEAD
-    lj_chan = (ic_idx % 5)
-=======
-    # Only use even labjack channels since it's a differential signal
     lj_chan = ic_idx % 5
->>>>>>> a3096fe7
     # Only use this ion chamber if it has a name
     try:
         name = await caget(desc_pv)
