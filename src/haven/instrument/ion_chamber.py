"""Holds ion chamber detector descriptions and assignments to EPICS PVs."""

import asyncio
import logging
import warnings
from typing import Dict, Mapping

from apstools.utils.misc import safe_ophyd_name
from bluesky.protocols import Triggerable
from ophyd_async.core import (
    DEFAULT_TIMEOUT,
    AsyncStatus,
    ConfigSignal,
    StandardReadable,
    TriggerInfo,
    observe_value,
)

from .._iconfig import load_config
from .device import connect_devices
from .instrument_registry import InstrumentRegistry
from .instrument_registry import registry as default_registry
from .labjack import LabJackT7
from .scaler import CountState, MultiChannelScaler
from .signal import derived_signal_r
from .srs570 import SRS570PreAmplifier

log = logging.getLogger(__name__)


__all__ = ["IonChamber", "load_ion_chambers"]


<<<<<<< HEAD
def count_is_complete(*, old_value, value, **kwargs):
    """Check if the value is done."""
    was_running = old_value == 1
    is_running_now = value == 1
    is_done = was_running and not is_running_now
    return is_done


class DarkCurrentTrigger(EpicsSignal):
    def trigger(self):
        """Instruct the ion chamber to measure dark current.

        Returns
        =======
        status
          A status object that completes when the ion chamber is done
          measuring its dark current.

        """
        status = SubscriptionStatus(
            self.parent.count, callback=count_is_complete, run=False
        )
        self.set(1)
        return status


class VoltageSignal(DerivedSignal):
    """Calculate the voltage at the output of the pre-amp."""

    def inverse(self, value):
        """Calculate the voltage given a scaler count."""
        clock_ticks = self.parent.clock_ticks.get()
        if clock_ticks == 0:
            return 0
        clock_frequency = self.parent.frequency.get()
        if clock_frequency == 0:
            return 0
        # Convert counts to volt-seconds
        volt_seconds = value / self.parent.counts_per_volt_second
        # Convert volt-seconds to average voltage
        clock_frequency = self.parent.frequency.get()
        seconds = clock_ticks / clock_frequency
        volts = volt_seconds / seconds
        return volts


class CurrentSignal(DerivedSignal):
    """Calculate the current in amps at the input of the pre-amp."""

    def preamp(self):
        """Find which parent in the device hierarchy has the preamp."""
        device = self
        while device is not None:
            if isinstance(getattr(device, "preamp", None), IonChamberPreAmplifier):
                return device.preamp
            else:
                # Move up a step in the hierarchy
                device = device.parent
        # If we get here, there's no pre-amp
        raise AttributeError(f"No ancestor of {self} has a pre-amp.")

    def inverse(self, value):
        """Calculate the current given a output voltage."""
        volts = value
        preamp = self.preamp()
        try:
            gain = preamp.gain.get()
            offset_current = preamp.offset_current.get()
        except TimeoutError:
            msg = (
                "Could not read inverse signals: "
                f"{preamp.gain}, {preamp.offset_current}"
            )
            log.debug(msg)
        else:
            return volts / gain - offset_current
=======
class IonChamber(StandardReadable, Triggerable):
    """A high-level abstraction of an ion chamber.

    Parameters
    ==========
    auto_name
      If true, or None when no name was provided, the name for
      this motor will be set based on the motor's *description*
      field.
>>>>>>> 91dbd749


    Sub-Devices
    ===========
    mcs
      A multi-channel scaler pointed to be *scaler_prefix*. This
      device will have two channels, the clock channel (#0) and the
      data channel, determined by *scaler_channel*.

    """

    _ophyd_labels_ = {"ion_chambers", "detectors"}
    _trigger_statuses = {}

    def __init__(
        self,
        scaler_prefix: str,
        scaler_channel: int,
        preamp_prefix: str,
        voltmeter_prefix: str,
        voltmeter_channel: int,
        counts_per_volt_second: float,
        name="",
        auto_name: bool = None,
    ):
        self.counts_per_volt_second = counts_per_volt_second
        self.scaler_prefix = scaler_prefix
        self._scaler_channel = scaler_channel
        self._voltmeter_channel = voltmeter_channel
        self.auto_name = auto_name
        with self.add_children_as_readables():
            self.preamp = SRS570PreAmplifier(preamp_prefix)
            self.voltmeter = LabJackT7(
                prefix=voltmeter_prefix,
                analog_inputs=[voltmeter_channel],
                digital_ios=[],
                analog_outputs=[],
                digital_words=[],
            )
        # Add subordinate devices
        self.mcs = MultiChannelScaler(
            prefix=scaler_prefix, channels=[0, scaler_channel]
        )
        self.add_readables([self.mcs.scaler])
        self.add_readables(
            [
                self.mcs.acquire_mode,
                self.mcs.channel_1_source,
                self.mcs.channel_advance_source,
                self.mcs.count_on_start,
                self.mcs.dwell_time,
                self.mcs.firmware,
                self.mcs.input_mode,
                self.mcs.input_polarity,
                self.mcs.lne_output_delay,
                self.mcs.lne_output_polarity,
                self.mcs.lne_output_stretcher,
                self.mcs.lne_output_width,
                self.mcs.model,
                self.mcs.mux_output,
                self.mcs.num_channels,
                self.mcs.num_channels_max,
                self.mcs.output_mode,
                self.mcs.output_polarity,
                self.mcs.prescale,
                self.mcs.preset_time,
                self.mcs.snl_connected,
            ],
            ConfigSignal,
        )
        # Add calculated signals
        with self.add_children_as_readables():
            self.voltage = derived_signal_r(
                float,
                name="voltage",
                units="volt",
                derived_from={
                    "count": self.scaler_channel.net_count,
                    "time": self.mcs.scaler.elapsed_time,
                },
                inverse=self._counts_to_volts,
            )
            self.current = derived_signal_r(
                float,
                name="current",
                units="ampere",
                derived_from={"voltage": self.voltage, "gain": self.preamp.gain},
                inverse=self._volts_to_amps,
            )

        super().__init__(name=name)

    def _counts_to_volts(self, values, *, count, time):
        """Pre-amp output voltage calculated from scaler counts."""
        return values[count] / self.counts_per_volt_second / values[time]

<<<<<<< HEAD
    stream_name: str = "primary"
    ch_num: int = 0
    ch_char: str
    start_timestamp: float = None
    count: OphydObject = FCpt(
        EpicsSignal, "{scaler_prefix}scaler1.CNT", trigger_value=1, kind=Kind.omitted
    )
    description: OphydObject = FCpt(
        EpicsSignal, "{scaler_prefix}scaler1.NM{ch_num}", kind=Kind.config
    )
    # Signal chain devices
    preamp = FCpt(IonChamberPreAmplifier, "{preamp_prefix}")
    voltmeter = FCpt(Voltmeter, "{voltmeter_prefix}", kind=Kind.hinted)
    # Measurement signals
    volts: OphydObject = Cpt(VoltageSignal, derived_from="counts", kind=Kind.normal)
    amps: OphydObject = Cpt(CurrentSignal, derived_from="volts", kind=Kind.hinted)
    counts: OphydObject = FCpt(
        EpicsSignalRO,
        "{scaler_prefix}scaler1.S{ch_num}",
        kind=Kind.normal,
        auto_monitor=False,
    )
    gate: OphydObject = FCpt(
        EpicsSignal,
        "{scaler_prefix}scaler1.G{ch_num}",
        kind=Kind.config,
    )
    preset_count: OphydObject = FCpt(
        EpicsSignal, "{scaler_prefix}scaler1.PR{ch_num}", kind=Kind.config
    )
    frequency: OphydObject = FCpt(
        EpicsSignal,
        "{scaler_prefix}scaler1.FREQ",
        kind=Kind.config,
    )
    clock_ticks: OphydObject = FCpt(
        EpicsSignalRO,
        "{scaler_prefix}scaler1.S1",
        kind=Kind.normal,
    )
    # Old Scaler mode support
    offset: OphydObject = FCpt(
        ScalerSignalRO, "{scaler_prefix}scaler1_{offset_suffix}", kind=Kind.config
    )
    net_counts: OphydObject = FCpt(
        ScalerSignalRO, "{scaler_prefix}scaler1_netA.{ch_char}", kind=Kind.hinted
    )
    exposure_time: OphydObject = FCpt(
        EpicsSignal, "{scaler_prefix}scaler1.TP", kind=Kind.normal
    )
    auto_count: OphydObject = FCpt(
        EpicsSignal, "{scaler_prefix}scaler1.CONT", kind=Kind.omitted
    )
    record_dark_current: OphydObject = FCpt(
        DarkCurrentTrigger,
        "{scaler_prefix}scaler1_offset_start.PROC",
        kind=Kind.omitted,
    )
    record_dark_time: OphydObject = FCpt(
        EpicsSignal, "{scaler_prefix}scaler1_offset_time.VAL", kind=Kind.config
    )
    # Multi-channel scaler support
    start_all: OphydObject = FCpt(
        EpicsSignal, "{scaler_prefix}StartAll", kind=Kind.omitted
    )
    stop_all: OphydObject = FCpt(
        EpicsSignal, "{scaler_prefix}StopAll", kind=Kind.omitted
    )
    erase_all: OphydObject = FCpt(
        EpicsSignal, "{scaler_prefix}EraseAll", kind=Kind.omitted
    )
    erase_start: OphydObject = FCpt(
        EpicsSignal,
        "{scaler_prefix}EraseStart",
        kind=Kind.omitted,
    )
    acquiring: OphydObject = FCpt(
        EpicsSignal, "{scaler_prefix}Acquiring", kind=Kind.omitted
    )
    channel_advance_source: OphydObject = FCpt(
        EpicsSignal,
        "{scaler_prefix}ChannelAdvance",
        kind=Kind.config,
    )
    num_channels_to_use: OphydObject = FCpt(
        EpicsSignal,
        "{scaler_prefix}NuseAll",
        kind=Kind.config,
    )
    max_channels: OphydObject = FCpt(
        EpicsSignal, "{scaler_prefix}MaxChannels", kind=Kind.config
    )
    current_channel: OphydObject = FCpt(
        EpicsSignal,
        "{scaler_prefix}CurrentChannel",
        kind=Kind.normal,
    )
    channel_one_source: OphydObject = FCpt(
        EpicsSignal, "{scaler_prefix}Channel1Source", kind=Kind.config
    )
    count_on_start: OphydObject = FCpt(
        EpicsSignal, "{scaler_prefix}CountOnStart", kind=Kind.config
    )
    mca: OphydObject = FCpt(
        EpicsMCARecord, "{scaler_prefix}mca{ch_num}", kind=Kind.omitted
    )
    mca_times: OphydObject = FCpt(
        EpicsMCARecord, "{scaler_prefix}mca1", kind=Kind.omitted
    )

    # Virtual signals to handle fly-scanning
    timestamps: list = []
    num_bins = Cpt(Signal)

    _default_read_attrs = [
        "counts",
        "volts",
        "exposure_time",
        "net_counts",
        "voltmeter",
    ]
=======
    def _volts_to_amps(self, values, *, voltage, gain):
        """Pre-amp current calculated from output voltage."""
        try:
            return values[voltage] / values[gain]
        except ZeroDivisionError:
            return float("nan")
>>>>>>> 91dbd749

    def __repr__(self):
        return f"<{type(self).__name__}: '{self.name}' ({self.scaler_channel.raw_count.source})>"

    @property
    def scaler_channel(self):
        return self.mcs.scaler.channels[self._scaler_channel]

    @property
    def voltmeter_channel(self):
        return self.voltmeter.analog_inputs[self._voltmeter_channel]

    @property
    def mca(self):
        return self.mcs.mcas[self._scaler_channel]

    async def connect(
        self,
        mock: bool = False,
        timeout: float = DEFAULT_TIMEOUT,
        force_reconnect: bool = False,
    ):
        """Connect self and all child Devices.

        Contains a timeout that gets propagated to child.connect methods.

        Parameters
        ----------
        mock:
            If True then use ``MockSignalBackend`` for all Signals
        timeout:
            Time to wait before failing with a TimeoutError.

        """
        await super().connect(
            mock=mock, timeout=timeout, force_reconnect=force_reconnect
        )
        # Update the device's name
        auto_name = bool(self.auto_name) or (self.auto_name is None and self.name == "")
        if bool(auto_name):
            try:
                desc = await self.scaler_channel.description.get_value()
            except Exception as exc:
                warnings.warn(
                    f"Could not read description for {self}. Name not updated. {exc}"
                )
                return
            # Only update the name if the description has been set
            if desc != "":
                self.set_name(safe_ophyd_name(desc))
                # Update the labjack's input's .DESC field to match the scaler channel
                await self.voltmeter_channel.description.set(desc)

    @AsyncStatus.wrap
    async def trigger(self, record_dark_current=False):
        """Instruct the ion chamber's scaler to capture one data point.

        Parameters
        ==========
        record_dark_current
          If true, this measurement will be saved as the dark current
          reading.

        """
        # Recording the dark current is done differently
        if record_dark_current:
            await self.record_dark_current()
            return
        # Check if we've seen this signal before
        signal = self.mcs.scaler.count
        last_status = self._trigger_statuses.get(signal.source)
        # Previous trigger is still going, so wait for that instead
        if last_status is not None and not last_status.done:
            await last_status
            return
        # Nothing to wait on yet, so trigger the scaler and stash the result
        st = signal.set(CountState.COUNT)
        self._trigger_statuses[signal.source] = st
        await st

    async def record_dark_current(self):
        signal = self.mcs.scaler.record_dark_current
        await signal.trigger(wait=False)
        # Now wait for the count state to return to done
        integration_time = await self.mcs.scaler.dark_current_time.get_value()
        timeout = integration_time + DEFAULT_TIMEOUT
        count_signal = self.mcs.scaler.count
        done = asyncio.Event()
        done_status = AsyncStatus(asyncio.wait_for(done.wait(), timeout=timeout))
        async for state in observe_value(count_signal, done_status=done_status):
            if state == CountState.DONE:
                done.set()
                break

    def record_fly_reading(self, reading, **kwargs):
        if self._is_flying:
            self._fly_readings.append(reading)

    @AsyncStatus.wrap
    async def prepare(self, value: TriggerInfo):
        """Prepare the ion chamber for fly scanning."""
        self.start_timestamp = None
        # Set some configuration PVs on the MCS
        await asyncio.gather(
            self.mcs.count_on_start.set(1),
            self.mcs.channel_advance_source.set(self.mcs.ChannelAdvanceSource.INTERNAL),
            self.mcs.num_channels.set(await self.mcs.num_channels_max.get_value()),
            self.mcs.dwell_time.set(value.livetime),
            self.mcs.erase_all.trigger(),
        )
        # Start acquiring data
        self._fly_readings = []
        self._is_flying = False  # Gets set during kickoff

    @staticmethod
    async def wait_for_value(signal, value):
        event = asyncio.Event()

        def set_event(val):
            if val == value:
                event.set()

        signal.subscribe_value(set_event)
        await event.wait()

    @AsyncStatus.wrap
    async def kickoff(self):
        """Start recording data for the fly scan."""
        # Watch for new data being collected so we can save timestamps
        self.mcs.current_channel.subscribe(self.record_fly_reading)
        # Start acquiring
        self.mcs.start_all.trigger(wait=False)
        # Wait for acquisition to start
        await self.wait_for_value(self.mcs.acquiring, self.mcs.Acquiring.ACQUIRING)
        self._is_flying = True
        return

    @AsyncStatus.wrap
    async def complete(self):
        """Finish detector fly-scan acquisition."""
        await self.mcs.stop_all.trigger()
        self._is_flying = False

    async def collect_pages(self):
        # Prepare the individual signal data-sets
        timestamps = [
            d[self.mcs.current_channel.name]["timestamp"] for d in self._fly_readings
        ]
        num_points = len(timestamps)
        raw_counts = (await self.mca.spectrum.get_value())[:num_points]
        raw_times = await self.mcs.mcas[0].spectrum.get_value()
        clock_freq = await self.mcs.scaler.clock_frequency.get_value()
        times = raw_times / clock_freq
        # Apply the dark current correction
        offset_rate = await self.scaler_channel.offset_rate.get_value()
        net_counts = raw_counts - offset_rate * times
        # Build the results dictionary to be sent out
        data = {
            self.scaler_channel.raw_count.name: raw_counts,
            self.scaler_channel.net_count.name: net_counts,
            self.mcs.scaler.elapsed_time.name: times,
        }
        results = {
            "time": max(timestamps),
            "data": data,
            "timestamps": {key: timestamps for key in data.keys()},
        }
        yield results

    async def describe_collect(self) -> Dict[str, Dict]:
        signals = [
            self.scaler_channel.raw_count,
            self.scaler_channel.net_count,
            self.mcs.scaler.elapsed_time,
        ]
        descriptions = await asyncio.gather(*(sig.describe() for sig in signals))
        desc = {k: v for desc in descriptions for k, v in desc.items()}
        return {self.name: desc}

    @property
    def default_time_signal(self):
        """The signal to use for setting exposure time when no other signal is
        provided.

        """
        return self.mcs.scaler.preset_time


async def load_ion_chambers(
    config: Mapping = None,
    registry: InstrumentRegistry = default_registry,
    connect: bool = True,
    auto_name=True,
):
    """Load ion chambers based on configuration files' ``[ion_chamber]``
    sections.

    The name for each ion chamber is retrieved from the scaler
    channel's .DESC field.

    """
    # Load IOC configuration from the config file
    if config is None:
        config = load_config()
    if "ion_chamber" not in config.keys():
        warnings.warn("Ion chambers not configured.")
        return []
    # Create the ion chambers
    devices = []
    for grp, cfg in config["ion_chamber"].items():
        # Get the corresponding scaler info
        scaler_prefix = config["scaler"][cfg["scaler"]]["prefix"]
        # Create the ion chamber
        devices.append(
            IonChamber(
                scaler_prefix=scaler_prefix,
                scaler_channel=cfg["scaler_channel"],
                preamp_prefix=cfg["preamp_prefix"],
                voltmeter_prefix=cfg["voltmeter_prefix"],
                voltmeter_channel=cfg["voltmeter_channel"],
                counts_per_volt_second=cfg["counts_per_volt_second"],
                name=grp,
                auto_name=auto_name,
            )
        )
        # Connect to devices
    if connect:
        devices = await connect_devices(
            devices, mock=not config["beamline"]["is_connected"], registry=registry
        )
    return devices<|MERGE_RESOLUTION|>--- conflicted
+++ resolved
@@ -31,84 +31,6 @@
 __all__ = ["IonChamber", "load_ion_chambers"]
 
 
-<<<<<<< HEAD
-def count_is_complete(*, old_value, value, **kwargs):
-    """Check if the value is done."""
-    was_running = old_value == 1
-    is_running_now = value == 1
-    is_done = was_running and not is_running_now
-    return is_done
-
-
-class DarkCurrentTrigger(EpicsSignal):
-    def trigger(self):
-        """Instruct the ion chamber to measure dark current.
-
-        Returns
-        =======
-        status
-          A status object that completes when the ion chamber is done
-          measuring its dark current.
-
-        """
-        status = SubscriptionStatus(
-            self.parent.count, callback=count_is_complete, run=False
-        )
-        self.set(1)
-        return status
-
-
-class VoltageSignal(DerivedSignal):
-    """Calculate the voltage at the output of the pre-amp."""
-
-    def inverse(self, value):
-        """Calculate the voltage given a scaler count."""
-        clock_ticks = self.parent.clock_ticks.get()
-        if clock_ticks == 0:
-            return 0
-        clock_frequency = self.parent.frequency.get()
-        if clock_frequency == 0:
-            return 0
-        # Convert counts to volt-seconds
-        volt_seconds = value / self.parent.counts_per_volt_second
-        # Convert volt-seconds to average voltage
-        clock_frequency = self.parent.frequency.get()
-        seconds = clock_ticks / clock_frequency
-        volts = volt_seconds / seconds
-        return volts
-
-
-class CurrentSignal(DerivedSignal):
-    """Calculate the current in amps at the input of the pre-amp."""
-
-    def preamp(self):
-        """Find which parent in the device hierarchy has the preamp."""
-        device = self
-        while device is not None:
-            if isinstance(getattr(device, "preamp", None), IonChamberPreAmplifier):
-                return device.preamp
-            else:
-                # Move up a step in the hierarchy
-                device = device.parent
-        # If we get here, there's no pre-amp
-        raise AttributeError(f"No ancestor of {self} has a pre-amp.")
-
-    def inverse(self, value):
-        """Calculate the current given a output voltage."""
-        volts = value
-        preamp = self.preamp()
-        try:
-            gain = preamp.gain.get()
-            offset_current = preamp.offset_current.get()
-        except TimeoutError:
-            msg = (
-                "Could not read inverse signals: "
-                f"{preamp.gain}, {preamp.offset_current}"
-            )
-            log.debug(msg)
-        else:
-            return volts / gain - offset_current
-=======
 class IonChamber(StandardReadable, Triggerable):
     """A high-level abstraction of an ion chamber.
 
@@ -118,7 +40,6 @@
       If true, or None when no name was provided, the name for
       this motor will be set based on the motor's *description*
       field.
->>>>>>> 91dbd749
 
 
     Sub-Devices
@@ -215,136 +136,12 @@
         """Pre-amp output voltage calculated from scaler counts."""
         return values[count] / self.counts_per_volt_second / values[time]
 
-<<<<<<< HEAD
-    stream_name: str = "primary"
-    ch_num: int = 0
-    ch_char: str
-    start_timestamp: float = None
-    count: OphydObject = FCpt(
-        EpicsSignal, "{scaler_prefix}scaler1.CNT", trigger_value=1, kind=Kind.omitted
-    )
-    description: OphydObject = FCpt(
-        EpicsSignal, "{scaler_prefix}scaler1.NM{ch_num}", kind=Kind.config
-    )
-    # Signal chain devices
-    preamp = FCpt(IonChamberPreAmplifier, "{preamp_prefix}")
-    voltmeter = FCpt(Voltmeter, "{voltmeter_prefix}", kind=Kind.hinted)
-    # Measurement signals
-    volts: OphydObject = Cpt(VoltageSignal, derived_from="counts", kind=Kind.normal)
-    amps: OphydObject = Cpt(CurrentSignal, derived_from="volts", kind=Kind.hinted)
-    counts: OphydObject = FCpt(
-        EpicsSignalRO,
-        "{scaler_prefix}scaler1.S{ch_num}",
-        kind=Kind.normal,
-        auto_monitor=False,
-    )
-    gate: OphydObject = FCpt(
-        EpicsSignal,
-        "{scaler_prefix}scaler1.G{ch_num}",
-        kind=Kind.config,
-    )
-    preset_count: OphydObject = FCpt(
-        EpicsSignal, "{scaler_prefix}scaler1.PR{ch_num}", kind=Kind.config
-    )
-    frequency: OphydObject = FCpt(
-        EpicsSignal,
-        "{scaler_prefix}scaler1.FREQ",
-        kind=Kind.config,
-    )
-    clock_ticks: OphydObject = FCpt(
-        EpicsSignalRO,
-        "{scaler_prefix}scaler1.S1",
-        kind=Kind.normal,
-    )
-    # Old Scaler mode support
-    offset: OphydObject = FCpt(
-        ScalerSignalRO, "{scaler_prefix}scaler1_{offset_suffix}", kind=Kind.config
-    )
-    net_counts: OphydObject = FCpt(
-        ScalerSignalRO, "{scaler_prefix}scaler1_netA.{ch_char}", kind=Kind.hinted
-    )
-    exposure_time: OphydObject = FCpt(
-        EpicsSignal, "{scaler_prefix}scaler1.TP", kind=Kind.normal
-    )
-    auto_count: OphydObject = FCpt(
-        EpicsSignal, "{scaler_prefix}scaler1.CONT", kind=Kind.omitted
-    )
-    record_dark_current: OphydObject = FCpt(
-        DarkCurrentTrigger,
-        "{scaler_prefix}scaler1_offset_start.PROC",
-        kind=Kind.omitted,
-    )
-    record_dark_time: OphydObject = FCpt(
-        EpicsSignal, "{scaler_prefix}scaler1_offset_time.VAL", kind=Kind.config
-    )
-    # Multi-channel scaler support
-    start_all: OphydObject = FCpt(
-        EpicsSignal, "{scaler_prefix}StartAll", kind=Kind.omitted
-    )
-    stop_all: OphydObject = FCpt(
-        EpicsSignal, "{scaler_prefix}StopAll", kind=Kind.omitted
-    )
-    erase_all: OphydObject = FCpt(
-        EpicsSignal, "{scaler_prefix}EraseAll", kind=Kind.omitted
-    )
-    erase_start: OphydObject = FCpt(
-        EpicsSignal,
-        "{scaler_prefix}EraseStart",
-        kind=Kind.omitted,
-    )
-    acquiring: OphydObject = FCpt(
-        EpicsSignal, "{scaler_prefix}Acquiring", kind=Kind.omitted
-    )
-    channel_advance_source: OphydObject = FCpt(
-        EpicsSignal,
-        "{scaler_prefix}ChannelAdvance",
-        kind=Kind.config,
-    )
-    num_channels_to_use: OphydObject = FCpt(
-        EpicsSignal,
-        "{scaler_prefix}NuseAll",
-        kind=Kind.config,
-    )
-    max_channels: OphydObject = FCpt(
-        EpicsSignal, "{scaler_prefix}MaxChannels", kind=Kind.config
-    )
-    current_channel: OphydObject = FCpt(
-        EpicsSignal,
-        "{scaler_prefix}CurrentChannel",
-        kind=Kind.normal,
-    )
-    channel_one_source: OphydObject = FCpt(
-        EpicsSignal, "{scaler_prefix}Channel1Source", kind=Kind.config
-    )
-    count_on_start: OphydObject = FCpt(
-        EpicsSignal, "{scaler_prefix}CountOnStart", kind=Kind.config
-    )
-    mca: OphydObject = FCpt(
-        EpicsMCARecord, "{scaler_prefix}mca{ch_num}", kind=Kind.omitted
-    )
-    mca_times: OphydObject = FCpt(
-        EpicsMCARecord, "{scaler_prefix}mca1", kind=Kind.omitted
-    )
-
-    # Virtual signals to handle fly-scanning
-    timestamps: list = []
-    num_bins = Cpt(Signal)
-
-    _default_read_attrs = [
-        "counts",
-        "volts",
-        "exposure_time",
-        "net_counts",
-        "voltmeter",
-    ]
-=======
     def _volts_to_amps(self, values, *, voltage, gain):
         """Pre-amp current calculated from output voltage."""
         try:
             return values[voltage] / values[gain]
         except ZeroDivisionError:
             return float("nan")
->>>>>>> 91dbd749
 
     def __repr__(self):
         return f"<{type(self).__name__}: '{self.name}' ({self.scaler_channel.raw_count.source})>"
