--- conflicted
+++ resolved
@@ -11,12 +11,9 @@
 
 import numpy as np
 import pint
-<<<<<<< HEAD
 from apstools.devices.srs570_preamplifier import SRS570_PreAmplifier, calculate_settle_time
-=======
 from aioca import caget
 from apstools.devices import SRS570_PreAmplifier
->>>>>>> febd4f0c
 from ophyd import Component as Cpt
 from ophyd import Device, EpicsSignal, EpicsSignalRO
 from ophyd import FormattedComponent as FCpt
