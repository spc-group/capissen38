--- conflicted
+++ resolved
@@ -4,40 +4,19 @@
 import time as ttime
 from typing import Callable, Union
 
-<<<<<<< HEAD
 from apstools.utils.misc import safe_ophyd_name
-from aioca import CANothing, caget
-=======
 from caproto import CaprotoTimeoutError
 from caproto.asyncio.client import Context
->>>>>>> ff24470f
 from ophyd import Component, Device, K
 from ophyd.sim import make_fake_device
 
 from .._iconfig import load_config
-<<<<<<< HEAD
 from ..exceptions import InvalidPV
 from .instrument_registry import registry
-=======
->>>>>>> ff24470f
 
 log = logging.getLogger(__name__)
 
 
-<<<<<<< HEAD
-async def get_device_name(pv):
-    try:
-        name = await caget(pv)
-    except (asyncio.exceptions.TimeoutError, CANothing):
-        # Motor is unreachable
-        msg = f"Could not connect to device: {pv}"
-        raise InvalidPV(msg)
-    # Make it a name safe to use as a variable in python
-    if len(name) > 0:
-        name = safe_ophyd_name(name)
-    log.debug(f"Resolved name for {pv} to '{name}'")
-    return name
-=======
 async def resolve_device_names(ic_defns):
     """Update ion chamber definitions to include the EPICS name field.
 
@@ -62,7 +41,6 @@
     # Add the results back into the defitions
     for name, defn in zip(names, ic_defns):
         defn["name"] = name
->>>>>>> ff24470f
 
 
 def titelize(name):
