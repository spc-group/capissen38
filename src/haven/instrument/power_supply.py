--- conflicted
+++ resolved
@@ -36,28 +36,7 @@
         super().__init__(prefix=prefix, name=name, *args, **kwargs)
 
 
-<<<<<<< HEAD
-async def make_power_supply_device(prefix, name, ch_num):
-    dev = NHQ203MChannel(
-        name=name,
-        prefix=prefix,
-        ch_num=ch_num,
-        labels={"power_supplies"},
-    )
-    try:
-        await await_for_connection(dev)
-    except TimeoutError as exc:
-        msg = f"Could not connect to power supply: {name} ({prefix})"
-        log.warning(msg)
-    else:
-        log.info(f"Created power supply: {name}")
-        return dev
-
-
-def load_power_supply_coros(config=None):
-=======
 def load_power_supplies(config=None):
->>>>>>> 7d273049
     if config is None:
         config = load_config()
     # Determine if any power supplies are available
