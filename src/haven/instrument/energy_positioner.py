--- conflicted
+++ resolved
@@ -112,40 +112,13 @@
         )
 
 
-<<<<<<< HEAD
-async def make_energy_device(
-    name, mono_prefix, mono_suffix, id_prefix, id_offset_suffix, id_tracking_suffix
-):
-    dev = EnergyPositioner(
-        name=name,
-        mono_pv=f"{mono_prefix}{mono_suffix}",
-        id_offset_pv=f"{mono_prefix}{id_offset_suffix}",
-        id_tracking_pv=f"{mono_prefix}{id_tracking_suffix}",
-        id_prefix=id_prefix,
-    )
-    try:
-        await await_for_connection(dev)
-    except TimeoutError as exc:
-        msg = f"Could not connect to energy positioner: {name}"
-        log.warning(msg)
-    else:
-        return dev
-
-
-def load_energy_positioner_coros(config=None):
-=======
 def load_energy_positioner(config=None):
->>>>>>> 7d273049
     # Load PV's from config
     if config is None:
         config = load_config()
     # Guard to make sure we have a mono and ID configuration
     if "monochromator" not in config.keys() or "undulator" not in config.keys():
         return
-<<<<<<< HEAD
-    # Make the combined energy device
-    yield make_energy_device(
-=======
     # Extract PVs from config
     mono_prefix = config["monochromator"]["ioc"]
     id_prefix = config["undulator"]["ioc"]
@@ -155,7 +128,6 @@
     # Make the combined energy device
     return make_device(
         EnergyPositioner,
->>>>>>> 7d273049
         name="energy",
         mono_pv=f"{mono_prefix}{mono_suffix}",
         id_offset_pv=f"{mono_prefix}{id_offset_suffix}",
