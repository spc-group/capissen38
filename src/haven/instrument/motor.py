import asyncio
import logging
import warnings
from typing import Mapping, Sequence

from apstools.utils.misc import safe_ophyd_name
from ophyd import Component as Cpt
from ophyd import EpicsMotor, EpicsSignal, EpicsSignalRO

from .._iconfig import load_config
from .device import make_device, resolve_device_names
from .instrument_registry import InstrumentRegistry
from .instrument_registry import registry as default_registry

log = logging.getLogger(__name__)


class HavenMotor(EpicsMotor):
    """The default motor for haven movement.

    Returns to the previous value when being unstaged.
    """

    description = Cpt(EpicsSignal, ".DESC", kind="omitted")
    tweak_value = Cpt(EpicsSignal, ".TWV", kind="omitted")
    tweak_forward = Cpt(EpicsSignal, ".TWF", kind="omitted", tolerance=2)
    tweak_reverse = Cpt(EpicsSignal, ".TWR", kind="omitted", tolerance=2)
    motor_stop = Cpt(EpicsSignal, ".STOP", kind="omitted", tolerance=2)
    soft_limit_violation = Cpt(EpicsSignalRO, ".LVIO", kind="omitted")

    def stage(self):
        super().stage()
        # Save starting position to restore later
        self._old_value = self.user_readback.value

    def unstage(self):
        super().unstage()
        # Restore the previously saved position after the scan ends
        self.set(self._old_value, wait=True)


def load_motors(
    config: Mapping = None, registry: InstrumentRegistry = default_registry
) -> Sequence:
    """Load generic hardware motors from IOCs.

    This loader will skip motor prefixes that already exist in the
    registry *registry*, so it is a good idea to run this loader after
    other devices have been created that might potentially use some of
    these motors (e.g. mirrors, tables, etc.).

    Parameters
    ==========
    config
      The beamline configuration. If omitted, will use the config
      provided by :py:func:`haven._iconfig.load_config()`.
    registry
      The instrument registry to check for existing motors. Existing
      motors will not be duplicated.

    Returns
    =======
    devices
      The newly create EpicsMotor devices.

    """
    if config is None:
        config = load_config()
    # Build up definitions of motors to load
    defns = []
    for section_name, config in config.get("motor", {}).items():
        prefix = config["prefix"]
        num_motors = config["num_motors"]
        log.info(
            f"Preparing {num_motors} motors from IOC: " "{section_name} ({prefix})"
        )
        for idx in range(num_motors):
            motor_prefix = f"{prefix}m{idx+1}"
            defns.append(
                {
                    "prefix": motor_prefix,
                    "desc_pv": f"{motor_prefix}.DESC",
                    "ioc_name": section_name,
                }
            )
    # Check that we're not duplicating a motor somewhere else (e.g. KB mirrors)
    existing_pvs = []
    for m in registry.findall(label="motors", allow_none=True):
        if hasattr(m, "prefix"):
            existing_pvs.append(m.prefix)
    defns = [defn for defn in defns if defn["prefix"] not in existing_pvs]
    duplicates = [defn for defn in defns if defn["prefix"] in existing_pvs]
    if len(duplicates) > 0:
        log.info(
            "The following motors already exist and will not be duplicated: ",
            ", ".join([m["prefix"] for m in duplicates]),
        )
    else:
        log.debug(f"No duplicated motors detected out of {len(defns)}")
    # Resolve the scaler channels into ion chamber names
    try:
        loop = asyncio.get_running_loop()
    except RuntimeError:
        # No loop, so make a new one
        loop = asyncio.new_event_loop()
        asyncio.set_event_loop(loop)
    loop.run_until_complete(resolve_device_names(defns))
    # Create the devices
    devices = []
    missing_channels = []
    unnamed_channels = []
    for defn in defns:
        # Check for motor without a name
        if defn["name"] == "":
            unnamed_channels.append(defn["prefix"])
        elif defn["name"] is None:
            missing_channels.append(defn["prefix"])
        else:
<<<<<<< HEAD
            # Motor is unreachable, so skip it
            log.warning(f"Could not connect to motor: {pv}")
            return
    else:
        log.debug(f"Resolved motor {pv} to '{name}'")

    # Create the motor device
    unused_motor_names = [f"motor {motor_num+1}", ""]
    if name in unused_motor_names:
        # It's an unnamed motor, so skip it
        log.info(f"SKipping unnamed motor {pv}")
    else:
        # Create a new motor object
        labels = {"motors", "extra_motors", "baseline"}
        if ioc_name is not None:
            labels = set([ioc_name, *labels])
        return await make_device(HavenMotor, prefix=pv, name=name, labels=labels)


def load_all_motors(config=None):
    return asyncio.run(aload_devices(*load_all_motor_coros(config=config)))
=======
            # Create the device
            labels = {"motors", "extra_motors", "baseline", defn["ioc_name"]}
            name = safe_ophyd_name(defn["name"])
            devices.append(
                make_device(HavenMotor, prefix=defn["prefix"], name=name, labels=labels)
            )
    # Notify about motors that have no name
    if len(missing_channels) > 0:
        msg = "Skipping unavailable motors: "
        msg += ", ".join([prefix for prefix in missing_channels])
        warnings.warn(msg)
        log.warning(msg)
    if len(unnamed_channels) > 0:
        msg = "Skipping unnamed motors: "
        msg += ", ".join([prefix for prefix in unnamed_channels])
        warnings.warn(msg)
        log.warning(msg)
    return devices
>>>>>>> 7d273049


# -----------------------------------------------------------------------------
# :author:    Mark Wolfman
# :email:     wolfman@anl.gov
# :copyright: Copyright © 2023, UChicago Argonne, LLC
#
# Distributed under the terms of the 3-Clause BSD License
#
# The full license is in the file LICENSE, distributed with this software.
#
# DISCLAIMER
#
# THIS SOFTWARE IS PROVIDED BY THE COPYRIGHT HOLDERS AND CONTRIBUTORS
# "AS IS" AND ANY EXPRESS OR IMPLIED WARRANTIES, INCLUDING, BUT NOT
# LIMITED TO, THE IMPLIED WARRANTIES OF MERCHANTABILITY AND FITNESS FOR
# A PARTICULAR PURPOSE ARE DISCLAIMED. IN NO EVENT SHALL THE COPYRIGHT
# HOLDER OR CONTRIBUTORS BE LIABLE FOR ANY DIRECT, INDIRECT, INCIDENTAL,
# SPECIAL, EXEMPLARY, OR CONSEQUENTIAL DAMAGES (INCLUDING, BUT NOT
# LIMITED TO, PROCUREMENT OF SUBSTITUTE GOODS OR SERVICES; LOSS OF USE,
# DATA, OR PROFITS; OR BUSINESS INTERRUPTION) HOWEVER CAUSED AND ON ANY
# THEORY OF LIABILITY, WHETHER IN CONTRACT, STRICT LIABILITY, OR TORT
# (INCLUDING NEGLIGENCE OR OTHERWISE) ARISING IN ANY WAY OUT OF THE USE
# OF THIS SOFTWARE, EVEN IF ADVISED OF THE POSSIBILITY OF SUCH DAMAGE.
#
# -----------------------------------------------------------------------------<|MERGE_RESOLUTION|>--- conflicted
+++ resolved
@@ -116,29 +116,6 @@
         elif defn["name"] is None:
             missing_channels.append(defn["prefix"])
         else:
-<<<<<<< HEAD
-            # Motor is unreachable, so skip it
-            log.warning(f"Could not connect to motor: {pv}")
-            return
-    else:
-        log.debug(f"Resolved motor {pv} to '{name}'")
-
-    # Create the motor device
-    unused_motor_names = [f"motor {motor_num+1}", ""]
-    if name in unused_motor_names:
-        # It's an unnamed motor, so skip it
-        log.info(f"SKipping unnamed motor {pv}")
-    else:
-        # Create a new motor object
-        labels = {"motors", "extra_motors", "baseline"}
-        if ioc_name is not None:
-            labels = set([ioc_name, *labels])
-        return await make_device(HavenMotor, prefix=pv, name=name, labels=labels)
-
-
-def load_all_motors(config=None):
-    return asyncio.run(aload_devices(*load_all_motor_coros(config=config)))
-=======
             # Create the device
             labels = {"motors", "extra_motors", "baseline", defn["ioc_name"]}
             name = safe_ophyd_name(defn["name"])
@@ -157,7 +134,6 @@
         warnings.warn(msg)
         log.warning(msg)
     return devices
->>>>>>> 7d273049
 
 
 # -----------------------------------------------------------------------------
