--- conflicted
+++ resolved
@@ -11,7 +11,6 @@
 
 
 class ApsMachine(ApsMachineParametersDevice):
-<<<<<<< HEAD
     _default_read_attrs = [
         "current",
         "lifetime",
@@ -29,26 +28,6 @@
         # "global_feedback_v",
         "operator_messages",
     ]
-=======
-    # _default_read_attrs = [
-    #     "current",
-    #     "lifetime",
-    # ]
-    # _default_configuration_attrs = [
-    #     "aps_cycle",
-    #     "machine_status",
-    #     "operating_mode",
-    #     "shutter_permit",
-    #     "fill_number",
-    #     "orbit_correction",
-    #     "global_feedback",
-    #     "global_feedback_h",
-    #     "global_feedback_v",
-    #     "operator_messages",
-    # ]
-    pass
->>>>>>> a0f74dba
-
     shutter_status = Cpt(EpicsSignalRO, "RF-ACIS:FePermit:Sect1To35IdM.RVAL")
 
 
