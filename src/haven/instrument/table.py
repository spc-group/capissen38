--- conflicted
+++ resolved
@@ -2,13 +2,7 @@
 
 from apstools.synApps import TransformRecord
 from ophyd import Component as Cpt
-<<<<<<< HEAD
-from ophyd import Device
-from ophyd import FormattedComponent as FCpt
-from ophyd import Kind, OphydObject
-=======
 from ophyd import Device, Kind, OphydObject
->>>>>>> 5727bce7
 
 from .. import exceptions
 from .._iconfig import load_config
