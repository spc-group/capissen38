area_detector_root_path = "/tmp"

[ beamline ]
# General name for the beamline, used for metadata.
name = "SPC Beamline (sector unknown)"
# Should we expect the hardware devices to be available.
#   If not, we will provide mocked devices.
hardware_is_present = false

# [[ synchrotron ]]
# name = "advanced_photon_source"

# [database.databroker]

# catalog = "bluesky"

# # [xray_source]

# # type = "undulator"
# # prefix = "ID255ds:"

# [bss]

# prefix = "255idc:bss"
# beamline = "255-ID-C"


# #####################
# # Queueserver
# #####################

# # This section describes how to connect to the queueserver. It does
# # not generate any devices, but is intended to be read by the Firefly
# # GUI application to determine how to interact with the queue.

# [queueserver]
# kafka_topic = "s255idc_queueserver"
# control_host = "localhost"
# control_port = "60615"
# info_host = "localhost"
# info_port = "60625"
# redis_addr = "localhost:6379"

# [database.tiled]

# uri = "http://localhost:8337/"
# entry_node = "255id_testing"

# ################
# # PSS Shutters #
# ################
# #
# # Each PSS shutter has optional arguments *allow_open* and
# # *allow_close*. These determine whether Ophyd will allow the shutter
# # to open and close, but has no relationship to EPICS permissions.

# [[ pss_shutter ]]
# name = "front_end_shutter"
# prefix = "S255ID-PSS:FES:"
# allow_close = false
# # allow_open = true  # Default

[[ pss_shutter ]]
name = "hutch_shutter"
prefix = "S255ID-PSS:SCS:"
# allow_open = true  # Default
# allow_close = true  # Default


# # Energy Positioner
# # =================

# [[ energy ]]
# monochromator_prefix = "mono_ioc:"
# undulator_prefix = "id_ioc:"


# # Ion chambers
# # ============
# # 
# # Each ion chamber is listed in a section starting with
# #   [[ ion_chamber ]]
# # 
# # The *name* parameter can be omitted, in which case the name will be
# # updated based on the .DESC PV for the scaler channel.

# [[ ion_chamber ]]
# scaler_prefix = "255idcVME:3820:"
# scaler_channel = 2
# preamp_prefix = "255idc:SR03:"
# voltmeter_prefix = "255idc:LabJackT7_1:"
# voltmeter_channel = 1
# # From V2F100: Fmax / Vmax
# counts_per_volt_second = 10e6
# name = "I0"


# # Scalers
# # =======
# # 
# # These definitions are not for using ion chambers, but for if the
# # scaler is needed as an independent device. The ion chamber
# # defintions include a scaler channel.

<<<<<<< HEAD
# # [[ scaler ]]
# # name = "scaler_1"
# # prefix = "255idcVME:3820:"
# # num_channels = 32
=======
[[ scaler ]]
name = "scaler_1"
prefix = "255idcVME:3820:"
channels = [0, 1, 2, 3, 4, 5, 6, 7, 8, 9, 10, 11, 12, 13, 14, 15, 16, 17, 18, 19, 20, 21, 22, 23, 24, 25, 26, 27, 28, 29, 30, 31]
>>>>>>> 35bd2176


# Motors
# ======

# Add a new section for each IOC (or IOC prefix) that has motors
# matching the format {prefix}:m1. *num_motors* determines how many
# motors will be read. The example below will load three motors with
# PVs: "vme_crate_ioc:m1", "vme_crate_ioc:m2", and "vme_crate_ioc:m3".

# By default, the names of the motors are taken from the motor's .DESC
# field. This can be disabled by setting ``auto_name = false``.

[[ motors ]]
prefix = "255idVME:"
num_motors = 3
# auto_name = true

[[ motor ]]
# Individual motors can be created as well.
prefix = "255idcVME:m1"
# name = ""
# labels=["motors"]
# auto_name = None


# Sample stages
# =============

[[ xy_stage ]]
<<<<<<< HEAD
name = "xy_stage"
horizontal_prefix = "255idcVME:m13"
vertical_prefix = "255idcVME:m14"
=======
vertical_prefix = "255idcVME:m13"
horizontal_prefix = "255idcVME:m14"
>>>>>>> 35bd2176

# Aerotech controller support disabled until new controllers are ready
# [aerotech_stage.aerotech]
# prefix = "255idc"
# delay_prefix = "255idc:DG645"
# pv_vert = ":m1"
# pv_horiz = ":m2"


# # External high-voltage power supplies
# # ====================================

# # [[ power_supply ]]
# # # An NHQ203M power supply
# # name = "NHQ01"
# # prefix = "ps_ioc:NHQ01"
# # ch_num = 1


# # Slits
# # =====

# [[ blade_slits ]]
# # A set of 4 slits, two for each direction
# name = "KB_slits"
# prefix = "vme_crate_ioc:KB"


# [[ aperture_slits ]]
# # A single rotating aperture slit, like the 25-ID whitebeam slits
# name = "whitebeam_slits"
# prefix = "255ida:slits:US:"
# pitch_motor = "m33"
# yaw_motor = "m34"
# horizontal_motor = "m35"
# diagonal_motor = "m36"


# # KB Mirrors
# # ==========
# #
# # A combined set of vertical and horizontal KB mirrors. Optionally,
# # bender motors can also be given.

# [[ kb_mirrors ]]
# name = "kb_upstream"
# prefix = "255idcVME:KB:"
# horiz_upstream_motor = "255idcVME:KB:m35"
# horiz_downstream_motor = "255idcVME:KB:m36"
# vert_upstream_motor = "255idcVME:KB:m48"
# vert_downstream_motor = "255idcVME:KB:m49"
# # # Optional bender motors
# # horiz_upstream_bender: str = "255idcVME:KB:m52",
# # horiz_downstream_bender: str = "255idcVME:KB:m53",
# # vert_upstream_bender: str = "255idcVME:KB:m61",
# # vert_downstream_bender: str = "255idcVME:KB:m62",


# # High-heat-load mirrors
# # ======================
# #
# # A single-bounce mirror designed for white-beam. Optionally, also
# # bendable with a single motor.

# [[ high_heat_load_mirror ]]
# name = "ORM1"
# prefix = "25ida:ORM1:"
# bendable = false

# [[ high_heat_load_mirror ]]
# name = "ORM2"
# prefix = "25ida:ORM2:"
# bendable = true


# # Table
# # =====
# # An optical table with a specific configuration of motors

# [[ table ]]
# name = "downstream_table"
# # # Optional, either will use vertical motor, or separate upstream/downstream
# # vertical_prefix = "255idcVME:m24"
# # horizontal_prefix = "255idcVME:m23"
# # upstream_motor_prefix = "255idcVME:m21"
# # downstream_motor_prefix = "255idcVME:m22"
# # pseudo_motor_prefix = "255idcVME:table_ds:"
# # transformprefix = "255idcVME:table_ds_trans:"

# [[ table ]]
# # An optical table with one vertical motor and one horizontal motor
# vertical_prefix = "255idcVME:m26"
# horizontal_prefix = "255idcVME:m25"


# Area detectors
# ==============
#
# Area detectors includes gigE vision cameras.

[[ area_detector ]]
name = "sim_det"
prefix = "255idSimDet:"
device_class = "SimDetector"

# # [lerix.lerix.rowland]

# # x_motor_pv = "255idVME:m1"
# # y_motor_pv = "255idVME:m2"
# # z_motor_pv = "255idVME:m3"
# # z1_motor_pv = "255idVME:m4"


# # Heaters and Furnaces
# # ====================

# # [[ capillary_heater ]]
# # name = "capillary_heater"
# # prefix = "255idptc10:"


# # Robots
# # ======

# [[ robot ]]
# name="austin"
# prefix = "255idAustin"


# # Managed IOC control PVs
# # =======================

# [[ beamline_manager ]]
# name = "GLaDOS"
# prefix = "255idc:glados:"
# iocs = {ioc255idb = "ioc255idb:", ioc255idc = "ioc255idc:"}


# # Fluorescence Detectors
# # ======================

<<<<<<< HEAD
# # [[ dxp ]]
# # name = "vortex_me4"
# # prefix = "vortex_me4:"
# # num_elements = 4

# # [[ dxp ]]
# # name = "canberra_Ge7"
# # prefix = "20xmap8:"
# # num_elements = 4
=======
# [[ dxp ]]
# name = "vortex_me4"
# prefix = "vortex_me4:"
# num_elements = 4

# [[ dxp ]]
# name = "canberra_Ge7"
# prefix = "20xmap8:"
# num_elements = 4
>>>>>>> 35bd2176

# # [[ xspress ]]
# # name = "vortex_me4_xsp"
# # prefix = "vortex_me4_xsp:"
# # num_elements = 4


# # Filter boxes
# # ============

# [[ pfcu4 ]]
# name = "filter_bank0"
# prefix = "255idc:pfcu0:"

# [[ pfcu4 ]]
# name = "filter_bank1"
# prefix = "255idc:pfcu1:"
# shutters = [[3, 4]]<|MERGE_RESOLUTION|>--- conflicted
+++ resolved
@@ -102,17 +102,11 @@
 # # scaler is needed as an independent device. The ion chamber
 # # defintions include a scaler channel.
 
-<<<<<<< HEAD
-# # [[ scaler ]]
-# # name = "scaler_1"
-# # prefix = "255idcVME:3820:"
-# # num_channels = 32
-=======
+
 [[ scaler ]]
 name = "scaler_1"
 prefix = "255idcVME:3820:"
 channels = [0, 1, 2, 3, 4, 5, 6, 7, 8, 9, 10, 11, 12, 13, 14, 15, 16, 17, 18, 19, 20, 21, 22, 23, 24, 25, 26, 27, 28, 29, 30, 31]
->>>>>>> 35bd2176
 
 
 # Motors
@@ -143,14 +137,9 @@
 # =============
 
 [[ xy_stage ]]
-<<<<<<< HEAD
-name = "xy_stage"
-horizontal_prefix = "255idcVME:m13"
-vertical_prefix = "255idcVME:m14"
-=======
 vertical_prefix = "255idcVME:m13"
 horizontal_prefix = "255idcVME:m14"
->>>>>>> 35bd2176
+
 
 # Aerotech controller support disabled until new controllers are ready
 # [aerotech_stage.aerotech]
@@ -291,18 +280,6 @@
 
 # # Fluorescence Detectors
 # # ======================
-
-<<<<<<< HEAD
-# # [[ dxp ]]
-# # name = "vortex_me4"
-# # prefix = "vortex_me4:"
-# # num_elements = 4
-
-# # [[ dxp ]]
-# # name = "canberra_Ge7"
-# # prefix = "20xmap8:"
-# # num_elements = 4
-=======
 # [[ dxp ]]
 # name = "vortex_me4"
 # prefix = "vortex_me4:"
@@ -312,7 +289,6 @@
 # name = "canberra_Ge7"
 # prefix = "20xmap8:"
 # num_elements = 4
->>>>>>> 35bd2176
 
 # # [[ xspress ]]
 # # name = "vortex_me4_xsp"
