--- conflicted
+++ resolved
@@ -8,8 +8,6 @@
 type = "undulator"
 prefix = "ID255:"
 
-<<<<<<< HEAD
-=======
 #####################
 # Queueserver
 #####################
@@ -18,7 +16,6 @@
 # not generate any devices, but is intended to be read by the Firefly
 # GUI application to determine how to interact with the queue.
 
->>>>>>> 7d273049
 [queueserver]
 kafka_topic = "s255idc_queueserver"
 control_host = "localhost"
@@ -57,20 +54,6 @@
 ioc = "mono_ioc"
 ioc_branch = "UP"  # For caQtDM macros
 
-<<<<<<< HEAD
-
-[ion_chamber]
-
-[ion_chamber.scaler]
-prefix = "scaler_ioc"
-channels = [2]
-
-[ion_chamber.preamp]
-prefix = "preamp_ioc"
-
-[ion_chamber.voltmeter]
-prefix = "255idc:LabjackT7_"  # Don't include the labjack number
-=======
 ######################
 # Ion chambers
 ######################
@@ -97,7 +80,6 @@
 voltmeter_channels = [1]
 # From V2F100: Fmax / Vmax
 counts_per_volt_second = 10e6
->>>>>>> 7d273049
 
 # Motors
 # ======
@@ -111,11 +93,7 @@
 # "vme_crate_ioc:m3".
 
 [motor.VME_crate]
-<<<<<<< HEAD
-prefix = "255idVME"
-=======
 prefix = "255idVME:"
->>>>>>> 7d273049
 num_motors = 3
 
 # Keys for camera definitions must begin with "cam" (e.g. "camA", "camB")
@@ -224,11 +202,6 @@
 prefix = "255idAustin"
 
 # Managed IOC control PVs
-<<<<<<< HEAD
-[iocs]
-255idb = "glados:ioc255idb"
-255idc = "glados:ioc255idc"
-=======
 [beamline_manager]
 
 name = "GLaDOS"
@@ -238,7 +211,6 @@
 [beamline_manager.iocs]
 ioc255idb = "ioc255idb:"
 ioc255idc = "ioc255idc:"
->>>>>>> 7d273049
 
 [fluorescence_detector]
 
@@ -255,10 +227,7 @@
 [xspress.vortex_me4_xsp]
 
 prefix = "vortex_me4_xsp"
-<<<<<<< HEAD
 num_elements = 4
-=======
-num_elements = 4
 
 [pfcu4.filter_bank0]
 
@@ -267,5 +236,4 @@
 [pfcu4.filter_bank1]
 
 prefix = "255idc:pfcu1:"
-shutters = [[3, 4]]
->>>>>>> 7d273049
+shutters = [[3, 4]]