--- conflicted
+++ resolved
@@ -29,8 +29,6 @@
 fake_time = dt.datetime(2022, 8, 19, 19, 10, 51, tzinfo=ZoneInfo("Asia/Taipei"))
 
 
-<<<<<<< HEAD
-=======
 position_runs = {
     "a9b3e0fa-eba1-43e0-a38c-c7ac76278000": MapAdapter(
         {
@@ -199,8 +197,6 @@
     ),
 }
 
-
->>>>>>> a879a9a5
 @pytest.fixture()
 def client(mocker):
     tree = MapAdapter(position_runs)
