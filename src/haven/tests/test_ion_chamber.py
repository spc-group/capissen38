--- conflicted
+++ resolved
@@ -22,14 +22,10 @@
     preamp.offset_value.put(1),  # 2 uA/V
     preamp.offset_unit.put(2),
     # Check that the gain level moved
-<<<<<<< HEAD
-    assert preamp.sensitivity_level.get(use_monitor=False) == 22
+    assert preamp.gain_level.get(use_monitor=False) == 5
 
 
 def test_put_gain_level(preamp):
-=======
-    assert preamp.gain_level.get(use_monitor=False) == 5
->>>>>>> a3096fe7
     # Move the gain level
     preamp.gain_level.set(15).wait(timeout=3)
     # Check that the preamp sensitivities are moved
@@ -42,18 +38,17 @@
 
 def test_gain_level_settling(preamp, monkeypatch):
     # Make it really low to start
-    preamp.sensitivity_level.set(27).wait(timeout=3)
+    preamp.gain_level.set(0).wait(timeout=3)
     preamp.gain_mode.set("LOW NOISE").wait(timeout=3)
     # Set up patches to watch the real signals getting set
     monkeypatch.setattr(preamp.sensitivity_value, 'set', mock.MagicMock())
     monkeypatch.setattr(preamp.sensitivity_unit, 'set', mock.MagicMock()) 
     # Now make the gain high so we can check the settle time
-    preamp.sensitivity_level.set(0)
+    preamp.gain_level.set(27)
     # Check that the right settle time was used
-    preamp.sensitivity_value.set.assert_called_with(0, timeout=None, settle_time=2)
-    preamp.sensitivity_unit.set.assert_called_with("pA/V", timeout=None, settle_time=2)
+    preamp.sensitivity_value.set.assert_called_with(0, timeout=None, settle_time=3)
+    preamp.sensitivity_unit.set.assert_called_with("pA/V", timeout=None, settle_time=3)
     
-
 
 def test_gain_signals(preamp):
     # Change the preamp settings
