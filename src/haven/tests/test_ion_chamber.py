--- conflicted
+++ resolved
@@ -47,17 +47,6 @@
     assert preamp.gain_db.get(use_monitor=False) == pytest.approx(46.9897)
 
 
-<<<<<<< HEAD
-def test_load_ion_chambers(sim_registry, monkeypatch):
-    monkeypatch.setattr(device, "caget", mock.AsyncMock(return_value="I preslit"))
-    ion_chamber.load_ion_chambers()
-    # Test the channel info is extracted properly
-    ic = sim_registry.find(label="ion_chambers")
-    assert ic.ch_num == 2
-    assert ic.name == "I_preslit"
-    assert ic.preamp.prefix.strip(":").split(":")[-1] == "SR02"
-    assert ic.voltmeter.prefix == "255idc:LabjackT7_0:Ai0"
-=======
 def test_load_ion_chambers(sim_registry, mocker):
     async def resolve_device_names(defns):
         for defn in defns:
@@ -70,7 +59,6 @@
     assert ic.ch_num == 2
     assert ic.preamp.prefix.strip(":").split(":")[-1] == "SR03"
     assert ic.voltmeter.prefix == "255idc:LabjackT7_0:Ai1"
->>>>>>> ff24470f
 
 
 def test_default_pv_prefix():
