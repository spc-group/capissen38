--- conflicted
+++ resolved
@@ -1,19 +1,11 @@
-<<<<<<< HEAD
-from haven.instrument import device, motor
-=======
 import pytest
 
 from haven.instrument import motor
->>>>>>> ff24470f
 
 
 @pytest.fixture()
 def mocked_device_names(mocker):
     # Mock the caget calls used to get the motor name
-<<<<<<< HEAD
-    mocked_caget = mocker.patch.object(device, "caget")
-    mocked_caget.side_effect = ["SLT V Upper", "SLT V Lower", "SLT H Inbound"]
-=======
     async def resolve_device_names(defns):
         for defn, name in zip(defns, ["SLT V Upper", "SLT V Lower", "SLT H Inbound"]):
             defn["name"] = name
@@ -24,7 +16,6 @@
 
 
 def test_load_vme_motors(sim_registry, mocked_device_names):
->>>>>>> ff24470f
     # Load the Ophyd motor definitions
     motor.load_motors()
     # Were the motors imported correctly
@@ -49,13 +40,6 @@
     m1 = motor.HavenMotor(
         "255idVME:m1", name="kb_mirrors_horiz_upstream", labels={"motors"}
     )
-<<<<<<< HEAD
-    sim_registry.register(m1)
-    # Mock the caget calls used to get the motor name
-    mocked_caget = mocker.patch.object(device, "caget")
-    mocked_caget.side_effect = ["SLT V Upper", "SLT V Lower", "SLT H Inbound"]
-=======
->>>>>>> ff24470f
     # Load the Ophyd motor definitions
     motor.load_motors()
     # Were the motors imported correctly
