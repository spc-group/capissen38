import pytest
from bluesky_queueserver_api import BPlan
<<<<<<< HEAD
from ophyd.sim import make_fake_device
=======
from qtpy import QtCore
>>>>>>> ab864034

from firefly.energy import EnergyDisplay
from haven.devices.energy_positioner import EnergyPositioner


@pytest.fixture()
async def energy_positioner(sim_registry):
    energy = EnergyPositioner(
        monochromator_prefix="mono_ioc:",
        undulator_prefix="id_ioc:",
        name="energy",
    )
    await energy.connect(mock=True)
    sim_registry.register(energy)
    return energy


@pytest.fixture()
def display(qtbot, energy_positioner):
    # Load display
    display = EnergyDisplay()
    qtbot.addWidget(display)
    return display


<<<<<<< HEAD
def test_mono_caqtdm_macros(display):
    """Example of mono caQtDM macros from microprobe mono:

    last file: /net/s25data/xorApps/ui/DCMControlCenter.ui

    macro: P=25idbUP:, MONO=UP, BRAGG=ACS:m3, GAP=ACS:m4,
    ENERGY=Energy, OFFSET=Offset, IDENERGY=ID25ds:Energy.VAL

    """
    display.launch_caqtdm = mock.MagicMock()
    # Check that the various caqtdm calls set up the right macros
    display.launch_mono_caqtdm()
    assert display.launch_caqtdm.called
    assert display.launch_caqtdm.call_args[1]["macros"] == {
        "P": "mono_ioc:",
        "MONO": "UP",
        "BRAGG": "ACS:m3",
        "GAP": "ACS:m4",
        "ENERGY": "Energy",
        "OFFSET": "Offset",
        "IDENERGY": "id_ioc:Energy",
    }


def test_id_caqtdm_macros(display):
    display.launch_caqtdm = mock.MagicMock()
    # Check that the various caqtdm calls set up the right macros
    display.launch_id_caqtdm()
    assert display.launch_caqtdm.called
    assert display.launch_caqtdm.call_args[1]["macros"] == {
        "ID": "id_ioc",
        "M": 2,
        "D": 2,
    }


def test_move_energy(qtbot, display, monkeypatch):
    monkeypatch.setattr(display, "submit_queue_item", mock.MagicMock())
    # Prepare the display for sending a plan
=======
async def test_move_energy(qtbot, display):
    # Click the set energy button
    btn = display.ui.set_energy_button
>>>>>>> ab864034
    expected_item = BPlan("set_energy", energy=8402.0)
    display.target_energy_lineedit.setText("8402")
    # Check that the right plan is emitted
    display.set_energy()
    assert display.submit_queue_item.called
    submitted_item = display.submit_queue_item.call_args[0][0]
    assert submitted_item.to_dict() == expected_item.to_dict()


def test_predefined_energies(qtbot, display):
    # Check that the combo box was populated
    combo_box = display.ui.edge_combo_box
    assert combo_box.count() > 0
    assert combo_box.itemText(0) == "Select edge…"
    assert combo_box.itemText(1) == "Ca K (4038 eV)"
    # Does it filter energies outside the usable range?
    assert combo_box.count() < 250
    # Does it update the energy line edit?
    with qtbot.waitSignal(combo_box.activated, timeout=1000):
        qtbot.keyClicks(combo_box, "Ni K (8333 eV)\t")
        combo_box.activated.emit(9)  # <- this shouldn't be necessary
    line_edit = display.ui.target_energy_lineedit
    assert line_edit.text() == "8333.000"


# -----------------------------------------------------------------------------
# :author:    Mark Wolfman
# :email:     wolfman@anl.gov
# :copyright: Copyright © 2023, UChicago Argonne, LLC
#
# Distributed under the terms of the 3-Clause BSD License
#
# The full license is in the file LICENSE, distributed with this software.
#
# DISCLAIMER
#
# THIS SOFTWARE IS PROVIDED BY THE COPYRIGHT HOLDERS AND CONTRIBUTORS
# "AS IS" AND ANY EXPRESS OR IMPLIED WARRANTIES, INCLUDING, BUT NOT
# LIMITED TO, THE IMPLIED WARRANTIES OF MERCHANTABILITY AND FITNESS FOR
# A PARTICULAR PURPOSE ARE DISCLAIMED. IN NO EVENT SHALL THE COPYRIGHT
# HOLDER OR CONTRIBUTORS BE LIABLE FOR ANY DIRECT, INDIRECT, INCIDENTAL,
# SPECIAL, EXEMPLARY, OR CONSEQUENTIAL DAMAGES (INCLUDING, BUT NOT
# LIMITED TO, PROCUREMENT OF SUBSTITUTE GOODS OR SERVICES; LOSS OF USE,
# DATA, OR PROFITS; OR BUSINESS INTERRUPTION) HOWEVER CAUSED AND ON ANY
# THEORY OF LIABILITY, WHETHER IN CONTRACT, STRICT LIABILITY, OR TORT
# (INCLUDING NEGLIGENCE OR OTHERWISE) ARISING IN ANY WAY OUT OF THE USE
# OF THIS SOFTWARE, EVEN IF ADVISED OF THE POSSIBILITY OF SUCH DAMAGE.
#
# -----------------------------------------------------------------------------<|MERGE_RESOLUTION|>--- conflicted
+++ resolved
@@ -1,10 +1,5 @@
 import pytest
 from bluesky_queueserver_api import BPlan
-<<<<<<< HEAD
-from ophyd.sim import make_fake_device
-=======
-from qtpy import QtCore
->>>>>>> ab864034
 
 from firefly.energy import EnergyDisplay
 from haven.devices.energy_positioner import EnergyPositioner
@@ -30,51 +25,9 @@
     return display
 
 
-<<<<<<< HEAD
-def test_mono_caqtdm_macros(display):
-    """Example of mono caQtDM macros from microprobe mono:
-
-    last file: /net/s25data/xorApps/ui/DCMControlCenter.ui
-
-    macro: P=25idbUP:, MONO=UP, BRAGG=ACS:m3, GAP=ACS:m4,
-    ENERGY=Energy, OFFSET=Offset, IDENERGY=ID25ds:Energy.VAL
-
-    """
-    display.launch_caqtdm = mock.MagicMock()
-    # Check that the various caqtdm calls set up the right macros
-    display.launch_mono_caqtdm()
-    assert display.launch_caqtdm.called
-    assert display.launch_caqtdm.call_args[1]["macros"] == {
-        "P": "mono_ioc:",
-        "MONO": "UP",
-        "BRAGG": "ACS:m3",
-        "GAP": "ACS:m4",
-        "ENERGY": "Energy",
-        "OFFSET": "Offset",
-        "IDENERGY": "id_ioc:Energy",
-    }
-
-
-def test_id_caqtdm_macros(display):
-    display.launch_caqtdm = mock.MagicMock()
-    # Check that the various caqtdm calls set up the right macros
-    display.launch_id_caqtdm()
-    assert display.launch_caqtdm.called
-    assert display.launch_caqtdm.call_args[1]["macros"] == {
-        "ID": "id_ioc",
-        "M": 2,
-        "D": 2,
-    }
-
-
 def test_move_energy(qtbot, display, monkeypatch):
     monkeypatch.setattr(display, "submit_queue_item", mock.MagicMock())
     # Prepare the display for sending a plan
-=======
-async def test_move_energy(qtbot, display):
-    # Click the set energy button
-    btn = display.ui.set_energy_button
->>>>>>> ab864034
     expected_item = BPlan("set_energy", energy=8402.0)
     display.target_energy_lineedit.setText("8402")
     # Check that the right plan is emitted
