from unittest import mock

import pytest
from apstools.devices.aps_undulator import ApsUndulator
from bluesky_queueserver_api import BPlan
from ophyd.sim import make_fake_device
from qtpy import QtCore

import haven
from firefly.energy import EnergyDisplay

FakeMonochromator = make_fake_device(haven.instrument.monochromator.Monochromator)
FakeEnergyPositioner = make_fake_device(
    haven.instrument.energy_positioner.EnergyPositioner
)
FakeUndulator = make_fake_device(ApsUndulator)


@pytest.fixture()
<<<<<<< HEAD
def display(qtbot, sim_registry):
    # Create fake device
    FakeMonochromator("mono_ioc", name="monochromator")
    FakeEnergyPositioner(
        mono_pv="mono_ioc:Energy",
        id_offset_pv="mono_ioc:ID_offset",
        id_tracking_pv="mono_ioc:ID_tracking",
        id_prefix="id_ioc",
=======
def energy_positioner(sim_registry):
    energy = FakeEnergyPositioner(
        mono_prefix="mono_ioc:",
        undulator_prefix="id_ioc:",
>>>>>>> 31f61a16
        name="energy",
    )
    return energy


@pytest.fixture()
def display(ffapp, energy_positioner):
    # Load display
    display = EnergyDisplay()
<<<<<<< HEAD
    qtbot.addWidget(display)
=======
>>>>>>> 31f61a16
    return display


def test_mono_caqtdm_macros(display):
<<<<<<< HEAD
=======
    """Example of mono caQtDM macros from microprobe mono:

    last file: /net/s25data/xorApps/ui/DCMControlCenter.ui

    macro: P=25idbUP:, MONO=UP, BRAGG=ACS:m3, GAP=ACS:m4,
    ENERGY=Energy, OFFSET=Offset, IDENERGY=ID25ds:Energy.VAL

    """
>>>>>>> 31f61a16
    display.launch_caqtdm = mock.MagicMock()
    # Check that the various caqtdm calls set up the right macros
    display.launch_mono_caqtdm()
    assert display.launch_caqtdm.called
    assert display.launch_caqtdm.call_args[1]["macros"] == {
        "P": "mono_ioc:",
        "MONO": "UP",
        "BRAGG": "ACS:m3",
        "GAP": "ACS:m4",
        "ENERGY": "Energy",
        "OFFSET": "Offset",
        "IDENERGY": "id_ioc:Energy",
    }


def test_id_caqtdm_macros(display):
    display.launch_caqtdm = mock.MagicMock()
    # Check that the various caqtdm calls set up the right macros
    display.launch_id_caqtdm()
    assert display.launch_caqtdm.called
    assert display.launch_caqtdm.call_args[1]["macros"] == {
        "ID": "id_ioc",
        "M": 2,
        "D": 2,
    }


<<<<<<< HEAD
def test_move_energy(qtbot, display):
=======
def test_move_energy(display, qtbot, ffapp):
>>>>>>> 31f61a16
    # Click the set energy button
    btn = display.ui.set_energy_button
    expected_item = BPlan("set_energy", energy=8402.0)

    def check_item(item):
        return item.to_dict() == expected_item.to_dict()

    qtbot.keyClicks(display.target_energy_lineedit, "8402")
    with qtbot.waitSignal(
        display.queue_item_submitted, timeout=1000, check_params_cb=check_item
    ):
        qtbot.mouseClick(btn, QtCore.Qt.LeftButton)


def test_predefined_energies(qtbot, display):
    # Check that the combo box was populated
    combo_box = display.ui.edge_combo_box
    assert combo_box.count() > 0
    assert combo_box.itemText(0) == "Select edge…"
    assert combo_box.itemText(1) == "Ca K (4038 eV)"
    # Does it filter energies outside the usable range?
    assert combo_box.count() < 250
    # Does it update the energy line edit?
    with qtbot.waitSignal(combo_box.activated, timeout=1000):
        qtbot.keyClicks(combo_box, "Ni K (8333 eV)\t")
        combo_box.activated.emit(9)  # <- this shouldn't be necessary
    line_edit = display.ui.target_energy_lineedit
    assert line_edit.text() == "8333.000"


# -----------------------------------------------------------------------------
# :author:    Mark Wolfman
# :email:     wolfman@anl.gov
# :copyright: Copyright © 2023, UChicago Argonne, LLC
#
# Distributed under the terms of the 3-Clause BSD License
#
# The full license is in the file LICENSE, distributed with this software.
#
# DISCLAIMER
#
# THIS SOFTWARE IS PROVIDED BY THE COPYRIGHT HOLDERS AND CONTRIBUTORS
# "AS IS" AND ANY EXPRESS OR IMPLIED WARRANTIES, INCLUDING, BUT NOT
# LIMITED TO, THE IMPLIED WARRANTIES OF MERCHANTABILITY AND FITNESS FOR
# A PARTICULAR PURPOSE ARE DISCLAIMED. IN NO EVENT SHALL THE COPYRIGHT
# HOLDER OR CONTRIBUTORS BE LIABLE FOR ANY DIRECT, INDIRECT, INCIDENTAL,
# SPECIAL, EXEMPLARY, OR CONSEQUENTIAL DAMAGES (INCLUDING, BUT NOT
# LIMITED TO, PROCUREMENT OF SUBSTITUTE GOODS OR SERVICES; LOSS OF USE,
# DATA, OR PROFITS; OR BUSINESS INTERRUPTION) HOWEVER CAUSED AND ON ANY
# THEORY OF LIABILITY, WHETHER IN CONTRACT, STRICT LIABILITY, OR TORT
# (INCLUDING NEGLIGENCE OR OTHERWISE) ARISING IN ANY WAY OUT OF THE USE
# OF THIS SOFTWARE, EVEN IF ADVISED OF THE POSSIBILITY OF SUCH DAMAGE.
#
# -----------------------------------------------------------------------------<|MERGE_RESOLUTION|>--- conflicted
+++ resolved
@@ -17,40 +17,26 @@
 
 
 @pytest.fixture()
-<<<<<<< HEAD
-def display(qtbot, sim_registry):
-    # Create fake device
-    FakeMonochromator("mono_ioc", name="monochromator")
-    FakeEnergyPositioner(
-        mono_pv="mono_ioc:Energy",
-        id_offset_pv="mono_ioc:ID_offset",
-        id_tracking_pv="mono_ioc:ID_tracking",
-        id_prefix="id_ioc",
-=======
 def energy_positioner(sim_registry):
     energy = FakeEnergyPositioner(
         mono_prefix="mono_ioc:",
         undulator_prefix="id_ioc:",
->>>>>>> 31f61a16
         name="energy",
     )
+    energy.monochromator.energy.user_setpoint.sim_set_limits((4000, 33000))
+    energy.undulator.energy.setpoint.sim_set_limits((-float('inf'), float('inf')))
     return energy
 
 
 @pytest.fixture()
-def display(ffapp, energy_positioner):
+def display(qtbot, energy_positioner):
     # Load display
     display = EnergyDisplay()
-<<<<<<< HEAD
     qtbot.addWidget(display)
-=======
->>>>>>> 31f61a16
     return display
 
 
 def test_mono_caqtdm_macros(display):
-<<<<<<< HEAD
-=======
     """Example of mono caQtDM macros from microprobe mono:
 
     last file: /net/s25data/xorApps/ui/DCMControlCenter.ui
@@ -59,7 +45,6 @@
     ENERGY=Energy, OFFSET=Offset, IDENERGY=ID25ds:Energy.VAL
 
     """
->>>>>>> 31f61a16
     display.launch_caqtdm = mock.MagicMock()
     # Check that the various caqtdm calls set up the right macros
     display.launch_mono_caqtdm()
@@ -87,11 +72,7 @@
     }
 
 
-<<<<<<< HEAD
 def test_move_energy(qtbot, display):
-=======
-def test_move_energy(display, qtbot, ffapp):
->>>>>>> 31f61a16
     # Click the set energy button
     btn = display.ui.set_energy_button
     expected_item = BPlan("set_energy", energy=8402.0)
