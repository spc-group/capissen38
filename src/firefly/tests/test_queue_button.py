--- conflicted
+++ resolved
@@ -1,13 +1,8 @@
 from firefly.queue_button import Colors, QueueButton
 
 
-<<<<<<< HEAD
 def test_queue_button_style(qtbot):
-    """Does the queue button change color/icon based."""
-=======
-def test_queue_button_style(ffapp):
     """Does the queue button change color/icon based on the queue state."""
->>>>>>> 5a73a7ed
     btn = QueueButton()
     qtbot.addWidget(btn)
     # Initial style should be disabled and plain
