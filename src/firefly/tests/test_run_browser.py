--- conflicted
+++ resolved
@@ -12,9 +12,6 @@
 
 
 @pytest.fixture()
-<<<<<<< HEAD
-def display(affapp, catalog, event_loop):
-=======
 async def display(qtbot, catalog, mocker):
     mocker.patch(
         "firefly.run_browser.ExportDialog.exec_", return_value=QFileDialog.Accepted
@@ -24,44 +21,15 @@
         return_value=["/net/s255data/export/test_file.nx"],
     )
     mocker.patch("firefly.run_client.DatabaseWorker.export_runs")
->>>>>>> e0a27085
     display = RunBrowserDisplay(root_node=catalog)
     qtbot.addWidget(display)
     display.clear_filters()
-<<<<<<< HEAD
-    # Flush pending async coroutines
-    pending = asyncio.all_tasks(event_loop)
-    event_loop.run_until_complete(asyncio.gather(*pending))
-    assert all(task.done() for task in pending), "Init tasks not complete."
-    # Yield displa to run the test
-    try:
-        yield display
-    finally:
-        pass
-        # time.sleep(1)
-        # # Cancel remaining tasks
-        pending = asyncio.all_tasks(event_loop)
-        event_loop.run_until_complete(asyncio.gather(*pending))
-        assert all(task.done() for task in pending), "Shutdown tasks not complete."
-
-
-# @pytest.mark.skip(reason="There's some segmentation fault here that needs to be fixed")
-def test_run_viewer_action(ffapp, monkeypatch):
-    monkeypatch.setattr(ffapp, "create_window", MagicMock())
-    assert hasattr(ffapp, "show_run_browser_action")
-    ffapp.show_run_browser_action.trigger()
-    assert isinstance(ffapp.windows["run_browser"], MagicMock)
-
-
-# @pytest.mark.skip(reason="There's some segmentation fault here that needs to be fixed")
-=======
     # Wait for the initial database load to process
     await display._running_db_tasks["init_load_runs"]
     await display._running_db_tasks["update_combobox_items"]
     return display
 
 
->>>>>>> e0a27085
 @pytest.mark.asyncio
 async def test_db_task(display):
     async def test_coro():
@@ -94,10 +62,6 @@
     assert display.ui.runs_total_label.text() == str(display.runs_model.rowCount())
 
 
-<<<<<<< HEAD
-# @pytest.mark.skip(reason="There's some segmentation fault here that needs to be fixed")
-=======
->>>>>>> e0a27085
 @pytest.mark.asyncio
 async def test_update_selected_runs(display):
     # Change the proposal item
@@ -110,10 +74,6 @@
     assert len(display.db.selected_runs) > 0
 
 
-<<<<<<< HEAD
-# @pytest.mark.skip(reason="There's some segmentation fault here that needs to be fixed")
-=======
->>>>>>> e0a27085
 @pytest.mark.asyncio
 async def test_metadata(display):
     # Change the proposal item
@@ -133,22 +93,6 @@
     assert isinstance(plot_item, PlotItem)
     # Update the list of runs and see if the controls get updated
     display.ui.run_tableview.selectColumn(0)
-<<<<<<< HEAD
-    # await display.update_selected_runs()
-    # # Check signals in checkboxes
-    # for combobox in [
-    #     display.ui.multi_signal_x_combobox,
-    #     display.ui.signal_y_combobox,
-    #     display.ui.signal_r_combobox,
-    #     display.ui.signal_x_combobox,
-    # ]:
-    #     assert (
-    #         combobox.findText("energy_energy") > -1
-    #     ), f"energy_energy signal not in {combobox.objectName()}."
-
-
-# @pytest.mark.skip(reason="There's some segmentation fault here that needs to be fixed")
-=======
     await display.update_selected_runs()
     # Check signals in checkboxes
     for combobox in [
@@ -162,7 +106,6 @@
 
 
 # Warns: Task was destroyed but it is pending!
->>>>>>> e0a27085
 @pytest.mark.asyncio
 async def test_1d_plot_signal_memory(catalog, display):
     """Do we remember the signals that were previously selected."""
@@ -184,15 +127,9 @@
     assert cb.currentText() == "energy_id_energy_readback"
 
 
-<<<<<<< HEAD
-# @pytest.mark.skip(reason="There's some segmentation fault here that needs to be fixed")
-@pytest.mark.asyncio
-async def test_1d_hinted_signals(affapp, catalog, display):
-=======
 # Warns: Task was destroyed but it is pending!
 @pytest.mark.asyncio
 async def test_1d_hinted_signals(catalog, display):
->>>>>>> e0a27085
     display.ui.plot_1d_hints_checkbox.setChecked(True)
     # Check that the 1D plot was created
     plot_widget = display.ui.plot_1d_view
@@ -213,14 +150,8 @@
     ), f"unhinted signal found in {combobox.objectName()}."
 
 
-<<<<<<< HEAD
-# @pytest.mark.skip(reason="There's some segmentation fault here that needs to be fixed")
-@pytest.mark.asyncio
-async def test_update_1d_plot(affapp, catalog, display):
-=======
 @pytest.mark.asyncio
 async def test_update_1d_plot(catalog, display):
->>>>>>> e0a27085
     # Set up some fake data
     run = [run async for run in catalog.values()][0]
     display.db.selected_runs = [run]
@@ -252,11 +183,7 @@
     np.testing.assert_almost_equal(ydata, expected_ydata)
 
 
-<<<<<<< HEAD
-# @pytest.mark.skip(reason="There's some segmentation fault here that needs to be fixed")
-=======
 # Warns: Task was destroyed but it is pending!
->>>>>>> e0a27085
 @pytest.mark.asyncio
 async def test_2d_plot_signals(catalog, display):
     # Check that the 1D plot was created
@@ -272,10 +199,6 @@
     assert combobox.findText("It_net_counts") > -1
 
 
-<<<<<<< HEAD
-# @pytest.mark.skip(reason="There's some segmentation fault here that needs to be fixed")
-=======
->>>>>>> e0a27085
 @pytest.mark.asyncio
 async def test_update_2d_plot(catalog, display):
     display.plot_2d_item.setRect = MagicMock()
@@ -307,10 +230,6 @@
     display.plot_2d_item.setRect.assert_called_with(-100, -80, 200, 160)
 
 
-<<<<<<< HEAD
-# @pytest.mark.skip(reason="There's some segmentation fault here that needs to be fixed")
-=======
->>>>>>> e0a27085
 @pytest.mark.asyncio
 async def test_update_multi_plot(catalog, display):
     run = await catalog["7d1daf1d-60c7-4aa7-a668-d1cd97e5335f"]
@@ -331,10 +250,6 @@
     # np.testing.assert_almost_equal(ydata, expected_ydata)
 
 
-<<<<<<< HEAD
-# @pytest.mark.skip(reason="There's some segmentation fault here that needs to be fixed")
-=======
->>>>>>> e0a27085
 @pytest.mark.asyncio
 async def test_filter_runs(catalog):
     worker = DatabaseWorker(catalog=catalog)
@@ -343,10 +258,6 @@
     assert len(runs) == 1
 
 
-<<<<<<< HEAD
-# @pytest.mark.skip(reason="There's some segmentation fault here that needs to be fixed")
-=======
->>>>>>> e0a27085
 @pytest.mark.asyncio
 async def test_distinct_fields(catalog, display):
     worker = DatabaseWorker(catalog=catalog)
@@ -356,13 +267,6 @@
         assert key in distinct_fields.keys()
 
 
-<<<<<<< HEAD
-# @pytest.mark.skip(reason="There's some segmentation fault here that needs to be fixed")
-@pytest.mark.asyncio
-async def test_db_task(display):
-    async def test_coro():
-        return 15
-=======
 def test_busy_hints_run_widgets(display):
     """Check that the display widgets get disabled during DB hits."""
     with display.busy_hints(run_widgets=True, run_table=False):
@@ -415,7 +319,6 @@
         assert not display.ui.detail_tabwidget.isEnabled()
     # Are widgets re-enabled outside the context block?
     assert display.ui.detail_tabwidget.isEnabled()
->>>>>>> e0a27085
 
 
 @pytest.mark.asyncio
@@ -424,10 +327,6 @@
     assert display.ui.filter_plan_combobox.count() > 0
 
 
-<<<<<<< HEAD
-# @pytest.mark.skip(reason="There's some segmentation fault here that needs to be fixed")
-=======
->>>>>>> e0a27085
 @pytest.mark.asyncio
 async def test_export_button_enabled(catalog, display):
     assert not display.export_button.isEnabled()
