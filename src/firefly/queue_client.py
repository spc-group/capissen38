--- conflicted
+++ resolved
@@ -120,9 +120,6 @@
 
     @asyncSlot(bool)
     async def toggle_autostart(self, enable: bool):
-<<<<<<< HEAD
-        await self.api.queue_autostart(enable)
-=======
         log.debug(f"Toggling auto-start: {enable}")
         try:
             result = await self.api.queue_autostart(enable)
@@ -150,7 +147,6 @@
             await self.check_queue_status(force=True)
         else:
             await self.check_queue_status(force=False)
->>>>>>> 5a73a7ed
 
     @asyncSlot()
     async def start_queue(self):
