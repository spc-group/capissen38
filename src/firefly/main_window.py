import logging
import warnings
from pathlib import Path
from typing import Optional, Sequence

import qtawesome as qta
from pydm import data_plugins
from pydm.main_window import PyDMMainWindow
<<<<<<< HEAD
from qtpy import QtCore, QtGui, QtWidgets
from qtpy.QtWidgets import QAction
=======
from qtpy import QtGui, QtWidgets
>>>>>>> 5a73a7ed

from haven import load_config

log = logging.getLogger(__name__)


class FireflyMainWindow(PyDMMainWindow):
    """A main window that will hold the various pydm displays.

    Parameters
    ==========
    logs_window_action
      Action for showing the log viewer.
    queue_control_actions
      Actions for controlling the queue (e.g. start/pause). Will be
      added to navbar and queue mneu only.
    queue_settings_actions
      Actions for changing settings for the queue
      (e.g. autoplay). Will be added to queue mneu only.
    energy_window_action
      Action for showing the energy positioner window.
    filters_action
      Action for showing the display to control the filter devices.
    slits_actions
      Actions for showing the displays to control the slits.
    mirror_actions
      Actions for showing the displays to control the mirrors.
    table_actions
      Actions for showing the displays to control the tables.
    plan_actions
      Actions for showing the displays to execute plans.
    run_browser_action
      Action for showing the display to browse past Bluesky runs.
    voltmeters_action
      Action for showing the display for the ion chamber voltmeters.
    motor_actions
      Actions for showing the displays to control assorted motors.
    ion_chamber_actions
      Actions for showing the displays to control the ion chambers.
    cameras_window_action
      Actions for showing the display for an overview of the cameras.
    camera_actions
      Actions for showing the diplays to control the cameras.
    area_detector_actions
      Actions for showing the displays to control the area detectors.
    xrf_detector_actions
      Actions for showing the displays to control the fluorescence detectors.
    status_window_action
      Action for showing the display for the overall beamline status.
    bss_window_action
      Action for showing the display for the beamline scheduling system metadata.
    iocs_window_action
      Action for showing the display to start/stop the IOCs.
    """

    hide_nav_bar: bool = True

    def __init__(
        self,
        *args,
        logs_window_action: Optional[QAction] = None,
        queue_control_actions: Sequence[QAction] = [],
        queue_settings_actions: Sequence[QAction] = [],
        energy_window_action: Optional[QAction] = None,
        filters_action: Optional[QAction] = None,
        slits_actions: Sequence[QAction] = [],
        mirror_actions: Sequence[QAction] = [],
        table_actions: Sequence[QAction] = [],
        plan_actions: Sequence[QAction] = [],
        run_browser_action: Optional[QAction] = None,
        voltmeters_action: Optional[QAction] = None,
        motor_actions: Sequence[QAction] = [],
        ion_chamber_actions: Sequence[QAction] = [],
        cameras_window_action: Optional[QAction] = None,
        camera_actions: Sequence[QAction] = [],
        area_detector_actions: Sequence[QAction] = [],
        xrf_detector_actions: Sequence[QAction] = [],
        status_window_action: Optional[QAction] = None,
        bss_window_action: Optional[QAction] = None,
        iocs_window_action: Optional[QAction] = None,
        **kwargs,
    ):
        super().__init__(*args, **kwargs)
        self.customize_ui(
            logs_window_action=logs_window_action,
            queue_control_actions=queue_control_actions,
            queue_settings_actions=queue_settings_actions,
            energy_window_action=energy_window_action,
            filters_action=filters_action,
            slits_actions=slits_actions,
            mirror_actions=mirror_actions,
            table_actions=table_actions,
            plan_actions=plan_actions,
            run_browser_action=run_browser_action,
            voltmeters_action=voltmeters_action,
            motor_actions=motor_actions,
            ion_chamber_actions=ion_chamber_actions,
            cameras_window_action=cameras_window_action,
            camera_actions=camera_actions,
            area_detector_actions=area_detector_actions,
            xrf_detector_actions=xrf_detector_actions,
            status_window_action=status_window_action,
            bss_window_action=bss_window_action,
            iocs_window_action=iocs_window_action,
        )

    def update_queue_controls(self, new_status):
        """Update the queue controls to match the state of the queueserver."""
        pass

    def open(self, *args, **kwargs):
        widget = super().open(*args, **kwargs)
        # Connect signals for showing message in the window's status bar
        try:
            widget.status_message_changed.connect(self.show_status)
        except AttributeError:
            msg = (
                f"No status messages on window: {args}, {kwargs}. "
                "Possibly you're not using FireflyMainWindow "
                "or FireflyDisplay?"
            )
            log.warning(msg)
            warnings.warn(msg)
        # Add the caQtDM action to the menubar
        caqtdm_menu = self.ui.menuSetup
        caqtdm_actions = getattr(widget, "caqtdm_actions", [])
        if len(caqtdm_actions) > 0:
            caqtdm_menu.addSeparator()
        for action in caqtdm_actions:
            action.setIcon(qta.icon("fa5s.wrench"))
            caqtdm_menu.addAction(action)

    def closeEvent(self, event):
        super().closeEvent(event)
        # Delete the window so it's recreated next time it's opened
        self.deleteLater()

    def add_menu_action(self, action_name: str, text: str, menu: QtWidgets.QMenu):
        """Add a new QAction to a menubar menu.

        The action triggers when the menu item is activated.

        Parameters
        ==========
        action_name
          The name of the parameter to the save the action. Will be
          accessible via *action_name* on the window, and window.ui.
        text
          Human-readable text to show on the menu item.
        menu
          The QMenu object in which to put this menu item.

        Returns
        =======
        action
          A QAction for the menu item.

        """
        action = QtWidgets.QAction(self)
        action.setObjectName(action_name)
        action.setText(text)
        menu.addAction(action)
        # Save the action as object parameters
        setattr(self.ui, action_name, action)
        setattr(self, action_name, action)
        return action

    def customize_ui(
        self,
        logs_window_action,
        queue_control_actions,
        queue_settings_actions,
        energy_window_action,
        filters_action,
        slits_actions,
        mirror_actions,
        table_actions,
        plan_actions,
        run_browser_action,
        voltmeters_action,
        motor_actions,
        ion_chamber_actions,
        cameras_window_action,
        camera_actions,
        area_detector_actions,
        xrf_detector_actions,
        status_window_action,
        bss_window_action,
        iocs_window_action,
    ):
        # Add window icon
        root_dir = Path(__file__).parent.absolute()
        icon_path = root_dir / "splash.png"
        self.setWindowIcon(QtGui.QIcon(str(icon_path)))
        # Hide the nav bar
        if self.hide_nav_bar:
            self.toggle_nav_bar(False)
            self.ui.actionShow_Navigation_Bar.setChecked(False)
        # Prepare the status bar
        bar = self.statusBar()
        _label = QtWidgets.QLabel()
        _label.setText("Queue:")
        bar.addPermanentWidget(_label)
        self.ui.queue_length_label = QtWidgets.QLabel()
        self.ui.queue_length_label.setToolTip(
            "The length of the queue, not including the running plan."
        )
        self.ui.queue_length_label.setText("(??)")
        bar.addPermanentWidget(self.ui.queue_length_label)
        self.ui.environment_label = QtWidgets.QLabel()
        self.ui.environment_label.setToolTip(
            "The current state of the queue server environment."
        )
        self.ui.environment_label.setText("N/A")
        bar.addPermanentWidget(self.ui.environment_label)
        _label = QtWidgets.QLabel()
        _label.setText("/")
        bar.addPermanentWidget(_label)
        self.ui.re_label = QtWidgets.QLabel()
        self.ui.re_label.setToolTip("The current state of the queue server run engine.")
        self.ui.re_label.setText("N/A")
        bar.addPermanentWidget(self.ui.re_label)
        # Connect signals to the status bar
<<<<<<< HEAD
        ...
=======
        app.queue_environment_state_changed.connect(self.ui.environment_label.setText)
        app.queue_length_changed.connect(self.update_queue_length)
        app.queue_re_state_changed.connect(self.ui.re_label.setText)
>>>>>>> 5a73a7ed
        # Log viewer window
        if logs_window_action is not None:
            self.ui.menuView.addAction(logs_window_action)
        # Setup menu
        self.ui.menuSetup = QtWidgets.QMenu(self.ui.menubar)
        self.ui.menuSetup.setObjectName("menuSetup")
        self.ui.menuSetup.setTitle("Set&up")
        self.ui.menubar.addAction(self.ui.menuSetup.menuAction())
        # Menu for managing the Queue server
        self.ui.queue_menu = QtWidgets.QMenu(self.ui.menubar)
        self.ui.queue_menu.setObjectName("menuQueue")
        self.ui.queue_menu.setTitle("&Queue")
        self.ui.menubar.addAction(self.ui.queue_menu.menuAction())
        for action in queue_control_actions:
            self.ui.queue_menu.addAction(action)
        self.ui.queue_menu.addAction(app.queue_stop_action)
        self.ui.queue_menu.addSeparator()
        # Queue settings for the queue client
        for action in queue_settings_actions:
            self.ui.queue_menu.addAction(action)
        # Positioners menu
        self.ui.positioners_menu = QtWidgets.QMenu(self.ui.menubar)
        self.ui.positioners_menu.setObjectName("menuPositioners")
        self.ui.positioners_menu.setTitle("&Positioners")
        self.ui.menubar.addAction(self.ui.positioners_menu.menuAction())
        # Sample viewer
        self.add_menu_action(
            action_name="actionShow_Sample_Viewer",
            text="Sample",
            menu=self.ui.positioners_menu,
        )
        # Motors sub-menu
        self.ui.menuMotors = QtWidgets.QMenu(self.ui.menubar)
        self.ui.menuMotors.setObjectName("menuMotors")
        self.ui.menuMotors.setTitle("Extra &Motors")
        motors_action = self.ui.menuMotors.menuAction()
        self.ui.positioners_menu.addAction(motors_action)
        motors_action.setIcon(qta.icon("mdi.cog-clockwise"))
        # Add actions to the motors sub-menus
        for action in motor_actions:
            self.ui.menuMotors.addAction(action)
        # Menu to launch the Window to change energy
        self.ui.positioners_menu.addAction(energy_window_action)
        # Add optical components
        if filters_action is not None:
            self.ui.positioners_menu.addAction(filters_action)
        if len(slits_actions) > 0:
            self.ui.positioners_menu.addSection("Slits")
        for action in slits_actions:
            self.ui.positioners_menu.addAction(action)
        if len(mirror_actions) > 0:
            self.ui.positioners_menu.addSection("Mirrors")
        for action in mirror_actions:
            self.ui.positioners_menu.addAction(action)
        if len(table_actions) > 0:
            self.ui.positioners_menu.addSection("Tables")
        for action in table_actions:
            self.ui.positioners_menu.addAction(action)
        # Scans menu
        self.ui.menuScans = QtWidgets.QMenu(self.ui.menubar)
        self.ui.menuScans.setObjectName("menuScans")
        self.ui.menuScans.setTitle("&Scans")
        self.ui.menubar.addAction(self.ui.menuScans.menuAction())
        # Add actions to the individual plans
        for action in plan_actions:
            self.ui.menuScans.addAction(action)
        # Add entries for general scan management
        self.ui.menuScans.addSeparator()
        if run_browser_action is not None:
            self.ui.menuScans.addAction(run_browser_action)
        # Detectors menu
        self.ui.detectors_menu = QtWidgets.QMenu(self.ui.menubar)
        self.ui.detectors_menu.setObjectName("detectors_menu")
        self.ui.detectors_menu.setTitle("&Detectors")
        self.ui.menubar.addAction(self.ui.detectors_menu.menuAction())
        # Voltmeters window
        if voltmeters_action is not None:
            self.ui.detectors_menu.addAction(voltmeters_action)
        # Add an ion chamber sub-menu
        if len(ion_chamber_actions) > 0:
            self.ui.ion_chambers_menu = QtWidgets.QMenu(self.ui.menubar)
            self.ui.ion_chambers_menu.setObjectName("ion_chambers_menu")
            self.ui.ion_chambers_menu.setTitle("&Ion Chambers")
            self.ui.detectors_menu.addAction(self.ui.ion_chambers_menu.menuAction())
            # Add actions for the individual ion chambers
            for action in ion_chamber_actions.values:
                self.ui.ion_chambers_menu.addAction(action)
        # Cameras sub-menu
        self.ui.menuCameras = QtWidgets.QMenu(self.ui.menubar)
        self.ui.menuCameras.setObjectName("menuCameras")
        self.ui.menuCameras.setTitle("Cameras")
        self.ui.detectors_menu.addAction(self.ui.menuCameras.menuAction())
        # Add actions to the cameras sub-menus
        if cameras_window_action is not None:
            self.ui.menuCameras.addAction(cameras_window_action)
            self.ui.menuCameras.addSeparator()
        for action in camera_actions:
            self.ui.menuCameras.addAction(action)
        # Add area detectors to detectors menu
        if len(area_detector_actions) > 0:
            self.ui.detectors_menu.addSeparator()
        for action in area_detector_actions:
            self.ui.detectors_menu.addAction(action)
        # Add XRF detectors to detectors menu
        if len(xrf_detector_actions) > 0:
            self.ui.detectors_menu.addSeparator()
        for action in xrf_detector_actions:
            self.ui.detectors_menu.addAction(action)
        # Add other menu actions
<<<<<<< HEAD
        if status_window_action is not None:
            self.ui.menuView.addAction(status_window_action)
        if bss_window_action is not None:
            self.ui.menuSetup.addAction(bss_window_action)
        if iocs_window_action is not None:
            self.ui.menuSetup.addAction(iocs_window_action)
=======
        self.ui.menuView.addAction(app.show_status_window_action)
        self.ui.menuSetup.addAction(app.show_bss_window_action)
        self.ui.menuSetup.addAction(app.show_iocs_window_action)
        # Make tooltips show up for menu actions
        for menu in [self.ui.menuSetup, self.ui.detectors_menu, self.ui.queue_menu]:
            menu.setToolTipsVisible(True)
>>>>>>> 5a73a7ed

    def show_status(self, message, timeout=0):
        """Show a message in the status bar."""
        bar = self.statusBar()
        bar.showMessage(message, timeout)

    def update_window_title(self):
        if self.showing_file_path_in_title_bar:
            title = self.current_file()
        else:
            title = self.display_widget().windowTitle()
        # Add the beamline name
        config = load_config()
        beamline_name = config["beamline"]["name"]
        title += f" - {beamline_name} - Firefly"
        if data_plugins.is_read_only():
            title += " [Read Only Mode]"
        self.setWindowTitle(title)

    def update_queue_length(self, new_length: int):
        self.ui.queue_length_label.setText(f"({new_length})")


class PlanMainWindow(FireflyMainWindow):
    """A Qt window that has extra controls for a bluesky runengine."""

    hide_nav_bar: bool = True

    def setup_navbar(self, queue_control_actions):
        # Remove previous navbar actions
        navbar = self.ui.navbar
        for action in navbar.actions():
            navbar.removeAction(action)
<<<<<<< HEAD
        # Add runengine actions
        for action in queue_control_actions:
            navbar.addAction(action)
=======
        # Add applications runengine actions
        from .application import FireflyApplication

        app = FireflyApplication.instance()
        navbar.addAction(app.start_queue_action)
        navbar.addSeparator()
        navbar.addAction(app.pause_runengine_action)
        navbar.addAction(app.pause_runengine_now_action)
        navbar.addSeparator()
        navbar.addAction(app.resume_runengine_action)
        navbar.addAction(app.stop_runengine_action)
        navbar.addAction(app.abort_runengine_action)
        # navbar.addAction(app.halt_runengine_action)
>>>>>>> 5a73a7ed

    def customize_ui(self, *args, queue_control_actions, **kwargs):
        super().customize_ui(*args, queue_control_actions=queue_control_actions, **kwargs)
        self.setup_navbar(queue_control_actions=queue_control_actions)
        # Connect signals/slots
        # app.queue_length_changed.connect(self.set_navbar_visibility)

<<<<<<< HEAD
    def update_queue_controls(self, new_status):
        """Update the queue controls to match the state of the queueserver."""
        super().update_queue_controls(new_status)
        qsize = new_status['items_in_queue']
        self.ui.navbar.setVisible(qsize > 0)

    # @QtCore.Slot(int)
    # def set_navbar_visibility(self, queue_length: int):
    #     """Determine whether to make the navbar be visible."""
    #     log.debug(f"Setting navbar visibility. Queue length: {queue_length}")
    #     navbar = self.ui.navbar
    #     navbar.setVisible(queue_length > 0)
=======
        app = FireflyApplication.instance()
        app.queue_in_use_changed.connect(self.ui.navbar.setVisible)
>>>>>>> 5a73a7ed


# -----------------------------------------------------------------------------
# :author:    Mark Wolfman
# :email:     wolfman@anl.gov
# :copyright: Copyright © 2023, UChicago Argonne, LLC
#
# Distributed under the terms of the 3-Clause BSD License
#
# The full license is in the file LICENSE, distributed with this software.
#
# DISCLAIMER
#
# THIS SOFTWARE IS PROVIDED BY THE COPYRIGHT HOLDERS AND CONTRIBUTORS
# "AS IS" AND ANY EXPRESS OR IMPLIED WARRANTIES, INCLUDING, BUT NOT
# LIMITED TO, THE IMPLIED WARRANTIES OF MERCHANTABILITY AND FITNESS FOR
# A PARTICULAR PURPOSE ARE DISCLAIMED. IN NO EVENT SHALL THE COPYRIGHT
# HOLDER OR CONTRIBUTORS BE LIABLE FOR ANY DIRECT, INDIRECT, INCIDENTAL,
# SPECIAL, EXEMPLARY, OR CONSEQUENTIAL DAMAGES (INCLUDING, BUT NOT
# LIMITED TO, PROCUREMENT OF SUBSTITUTE GOODS OR SERVICES; LOSS OF USE,
# DATA, OR PROFITS; OR BUSINESS INTERRUPTION) HOWEVER CAUSED AND ON ANY
# THEORY OF LIABILITY, WHETHER IN CONTRACT, STRICT LIABILITY, OR TORT
# (INCLUDING NEGLIGENCE OR OTHERWISE) ARISING IN ANY WAY OUT OF THE USE
# OF THIS SOFTWARE, EVEN IF ADVISED OF THE POSSIBILITY OF SUCH DAMAGE.
#
# -----------------------------------------------------------------------------<|MERGE_RESOLUTION|>--- conflicted
+++ resolved
@@ -6,12 +6,8 @@
 import qtawesome as qta
 from pydm import data_plugins
 from pydm.main_window import PyDMMainWindow
-<<<<<<< HEAD
-from qtpy import QtCore, QtGui, QtWidgets
+from qtpy import QtGui, QtWidgets
 from qtpy.QtWidgets import QAction
-=======
-from qtpy import QtGui, QtWidgets
->>>>>>> 5a73a7ed
 
 from haven import load_config
 
@@ -235,13 +231,7 @@
         self.ui.re_label.setText("N/A")
         bar.addPermanentWidget(self.ui.re_label)
         # Connect signals to the status bar
-<<<<<<< HEAD
         ...
-=======
-        app.queue_environment_state_changed.connect(self.ui.environment_label.setText)
-        app.queue_length_changed.connect(self.update_queue_length)
-        app.queue_re_state_changed.connect(self.ui.re_label.setText)
->>>>>>> 5a73a7ed
         # Log viewer window
         if logs_window_action is not None:
             self.ui.menuView.addAction(logs_window_action)
@@ -257,7 +247,6 @@
         self.ui.menubar.addAction(self.ui.queue_menu.menuAction())
         for action in queue_control_actions:
             self.ui.queue_menu.addAction(action)
-        self.ui.queue_menu.addAction(app.queue_stop_action)
         self.ui.queue_menu.addSeparator()
         # Queue settings for the queue client
         for action in queue_settings_actions:
@@ -351,21 +340,15 @@
         for action in xrf_detector_actions:
             self.ui.detectors_menu.addAction(action)
         # Add other menu actions
-<<<<<<< HEAD
         if status_window_action is not None:
             self.ui.menuView.addAction(status_window_action)
         if bss_window_action is not None:
             self.ui.menuSetup.addAction(bss_window_action)
         if iocs_window_action is not None:
             self.ui.menuSetup.addAction(iocs_window_action)
-=======
-        self.ui.menuView.addAction(app.show_status_window_action)
-        self.ui.menuSetup.addAction(app.show_bss_window_action)
-        self.ui.menuSetup.addAction(app.show_iocs_window_action)
         # Make tooltips show up for menu actions
         for menu in [self.ui.menuSetup, self.ui.detectors_menu, self.ui.queue_menu]:
             menu.setToolTipsVisible(True)
->>>>>>> 5a73a7ed
 
     def show_status(self, message, timeout=0):
         """Show a message in the status bar."""
@@ -399,50 +382,18 @@
         navbar = self.ui.navbar
         for action in navbar.actions():
             navbar.removeAction(action)
-<<<<<<< HEAD
         # Add runengine actions
         for action in queue_control_actions:
             navbar.addAction(action)
-=======
-        # Add applications runengine actions
-        from .application import FireflyApplication
-
-        app = FireflyApplication.instance()
-        navbar.addAction(app.start_queue_action)
-        navbar.addSeparator()
-        navbar.addAction(app.pause_runengine_action)
-        navbar.addAction(app.pause_runengine_now_action)
-        navbar.addSeparator()
-        navbar.addAction(app.resume_runengine_action)
-        navbar.addAction(app.stop_runengine_action)
-        navbar.addAction(app.abort_runengine_action)
-        # navbar.addAction(app.halt_runengine_action)
->>>>>>> 5a73a7ed
 
     def customize_ui(self, *args, queue_control_actions, **kwargs):
         super().customize_ui(*args, queue_control_actions=queue_control_actions, **kwargs)
         self.setup_navbar(queue_control_actions=queue_control_actions)
-        # Connect signals/slots
-        # app.queue_length_changed.connect(self.set_navbar_visibility)
-
-<<<<<<< HEAD
+
     def update_queue_controls(self, new_status):
         """Update the queue controls to match the state of the queueserver."""
         super().update_queue_controls(new_status)
-        qsize = new_status['items_in_queue']
-        self.ui.navbar.setVisible(qsize > 0)
-
-    # @QtCore.Slot(int)
-    # def set_navbar_visibility(self, queue_length: int):
-    #     """Determine whether to make the navbar be visible."""
-    #     log.debug(f"Setting navbar visibility. Queue length: {queue_length}")
-    #     navbar = self.ui.navbar
-    #     navbar.setVisible(queue_length > 0)
-=======
-        app = FireflyApplication.instance()
-        app.queue_in_use_changed.connect(self.ui.navbar.setVisible)
->>>>>>> 5a73a7ed
-
+        self.ui.navbar.setVisible(bool(new_status['in_use']))
 
 # -----------------------------------------------------------------------------
 # :author:    Mark Wolfman
