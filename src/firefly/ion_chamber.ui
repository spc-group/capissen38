--- conflicted
+++ resolved
@@ -109,11 +109,7 @@
            </size>
           </property>
           <property name="rules" stdset="0">
-<<<<<<< HEAD
-           <string>[{&quot;name&quot;: &quot;Gain button lower range&quot;, &quot;property&quot;: &quot;Enable&quot;, &quot;initial_value&quot;: &quot;True&quot;, &quot;expression&quot;: &quot;ch[0] &gt; 0&quot;, &quot;channels&quot;: [{&quot;channel&quot;: &quot;sig://${IC}.preamp.gain_level&quot;, &quot;trigger&quot;: true, &quot;use_enum&quot;: false}], &quot;notes&quot;: &quot;If the sensitivity is at its highest setting, disable the button so users don't click it unnecessarily.&quot;}]</string>
-=======
-           <string>[{&quot;name&quot;: &quot;Gain button lower range&quot;, &quot;property&quot;: &quot;Enable&quot;, &quot;initial_value&quot;: &quot;True&quot;, &quot;expression&quot;: &quot;ch[0] &lt; 27&quot;, &quot;channels&quot;: [{&quot;channel&quot;: &quot;haven://${IC}.preamp.sensitivity_level&quot;, &quot;trigger&quot;: true, &quot;use_enum&quot;: false}], &quot;notes&quot;: &quot;If the sensitivity is at its highest setting, disable the button so users don't click it unnecessarily.&quot;}]</string>
->>>>>>> 1bc76573
+           <string>[{&quot;name&quot;: &quot;Gain button lower range&quot;, &quot;property&quot;: &quot;Enable&quot;, &quot;initial_value&quot;: &quot;True&quot;, &quot;expression&quot;: &quot;ch[0] &gt; 0&quot;, &quot;channels&quot;: [{&quot;channel&quot;: &quot;haven://${IC}.preamp.gain_level&quot;, &quot;trigger&quot;: true, &quot;use_enum&quot;: false}], &quot;notes&quot;: &quot;If the sensitivity is at its highest setting, disable the button so users don't click it unnecessarily.&quot;}]</string>
           </property>
           <property name="alarmSensitiveContent" stdset="0">
            <bool>false</bool>
@@ -128,11 +124,7 @@
            <bool>false</bool>
           </property>
           <property name="channel" stdset="0">
-<<<<<<< HEAD
-           <string>sig://${IC}.preamp.gain_level</string>
-=======
-           <string>haven://${IC}.preamp.sensitivity_level</string>
->>>>>>> 1bc76573
+           <string>haven://${IC}.preamp.gain_level</string>
           </property>
           <property name="passwordProtected" stdset="0">
            <bool>false</bool>
@@ -164,31 +156,12 @@
          </widget>
         </item>
         <item>
-<<<<<<< HEAD
          <layout class="QHBoxLayout" name="horizontalLayout_15">
           <property name="spacing">
            <number>0</number>
           </property>
           <property name="rightMargin">
            <number>0</number>
-=======
-         <widget class="PyDMEnumComboBox" name="PyDMEnumComboBox">
-          <property name="toolTip">
-           <string/>
-          </property>
-          <property name="channel" stdset="0">
-           <string>haven://${IC}.preamp.sensitivity_value</string>
-          </property>
-         </widget>
-        </item>
-        <item>
-         <widget class="PyDMEnumComboBox" name="PyDMEnumComboBox_2">
-          <property name="toolTip">
-           <string/>
-          </property>
-          <property name="channel" stdset="0">
-           <string>haven://${IC}.preamp.sensitivity_unit</string>
->>>>>>> 1bc76573
           </property>
           <item>
            <widget class="PyDMLabel" name="PyDMLabel_8">
@@ -204,7 +177,7 @@
              <string>The current gain level of the pre-amp.</string>
             </property>
             <property name="channel" stdset="0">
-             <string>sig://${IC}.preamp.gain_level</string>
+             <string>haven://${IC}.preamp.gain_level</string>
             </property>
            </widget>
           </item>
@@ -252,7 +225,7 @@
              <string>The gain of the amplifier</string>
             </property>
             <property name="channel" stdset="0">
-             <string>sig://${IC}.preamp.gain_db</string>
+             <string>haven://${IC}.preamp.gain_db</string>
             </property>
             <property name="enableRichText" stdset="0">
              <bool>false</bool>
@@ -300,11 +273,7 @@
            </size>
           </property>
           <property name="rules" stdset="0">
-<<<<<<< HEAD
-           <string>[{&quot;name&quot;: &quot;Gain button upper range&quot;, &quot;property&quot;: &quot;Enable&quot;, &quot;initial_value&quot;: &quot;True&quot;, &quot;expression&quot;: &quot;ch[0] &lt; 27&quot;, &quot;channels&quot;: [{&quot;channel&quot;: &quot;sig://${IC}.preamp.gain_level&quot;, &quot;trigger&quot;: true, &quot;use_enum&quot;: false}], &quot;notes&quot;: &quot;&quot;}]</string>
-=======
-           <string>[{&quot;name&quot;: &quot;Gain button upper range&quot;, &quot;property&quot;: &quot;Enable&quot;, &quot;initial_value&quot;: &quot;True&quot;, &quot;expression&quot;: &quot;ch[0] &gt; 0&quot;, &quot;channels&quot;: [{&quot;channel&quot;: &quot;haven://${IC}.preamp.sensitivity_level&quot;, &quot;trigger&quot;: true, &quot;use_enum&quot;: false}], &quot;notes&quot;: &quot;&quot;}]</string>
->>>>>>> 1bc76573
+           <string>[{&quot;name&quot;: &quot;Gain button upper range&quot;, &quot;property&quot;: &quot;Enable&quot;, &quot;initial_value&quot;: &quot;True&quot;, &quot;expression&quot;: &quot;ch[0] &lt; 27&quot;, &quot;channels&quot;: [{&quot;channel&quot;: &quot;haven://${IC}.preamp.gain_level&quot;, &quot;trigger&quot;: true, &quot;use_enum&quot;: false}], &quot;notes&quot;: &quot;&quot;}]</string>
           </property>
           <property name="alarmSensitiveContent" stdset="0">
            <bool>false</bool>
@@ -319,11 +288,7 @@
            <bool>false</bool>
           </property>
           <property name="channel" stdset="0">
-<<<<<<< HEAD
-           <string>sig://${IC}.preamp.gain_level</string>
-=======
-           <string>haven://${IC}.preamp.sensitivity_level</string>
->>>>>>> 1bc76573
+           <string>haven://${IC}.preamp.gain_level</string>
           </property>
           <property name="passwordProtected" stdset="0">
            <bool>false</bool>
@@ -355,47 +320,9 @@
          </widget>
         </item>
         <item>
-<<<<<<< HEAD
          <widget class="Line" name="line">
           <property name="orientation">
            <enum>Qt::Vertical</enum>
-=======
-         <widget class="PyDMLabel" name="PyDMLabel_2">
-          <property name="font">
-           <font>
-            <family>Monospace</family>
-           </font>
-          </property>
-          <property name="toolTip">
-           <string/>
-          </property>
-          <property name="text">
-           <string>#.##</string>
-          </property>
-          <property name="precision" stdset="0">
-           <number>0</number>
-          </property>
-          <property name="showUnits" stdset="0">
-           <bool>false</bool>
-          </property>
-          <property name="precisionFromPV" stdset="0">
-           <bool>true</bool>
-          </property>
-          <property name="alarmSensitiveContent" stdset="0">
-           <bool>false</bool>
-          </property>
-          <property name="alarmSensitiveBorder" stdset="0">
-           <bool>true</bool>
-          </property>
-          <property name="PyDMToolTip" stdset="0">
-           <string>The gain of the amplifier</string>
-          </property>
-          <property name="channel" stdset="0">
-           <string>haven://${IC}.preamp.gain_db</string>
-          </property>
-          <property name="enableRichText" stdset="0">
-           <bool>false</bool>
->>>>>>> 1bc76573
           </property>
          </widget>
         </item>
@@ -413,7 +340,7 @@
              <string/>
             </property>
             <property name="channel" stdset="0">
-             <string>sig://${IC}.preamp.sensitivity_value</string>
+             <string>haven://${IC}.preamp.sensitivity_value</string>
             </property>
            </widget>
           </item>
@@ -423,7 +350,7 @@
              <string/>
             </property>
             <property name="channel" stdset="0">
-             <string>sig://${IC}.preamp.sensitivity_unit</string>
+             <string>haven://${IC}.preamp.sensitivity_unit</string>
             </property>
            </widget>
           </item>
@@ -602,7 +529,7 @@
               <bool>false</bool>
              </property>
              <property name="channel" stdset="0">
-              <string>sig://${IC}.preamp.set_all</string>
+              <string>haven://${IC}.preamp.set_all</string>
              </property>
              <property name="passwordProtected" stdset="0">
               <bool>false</bool>
@@ -635,75 +562,6 @@
         </item>
        </layout>
       </item>
-<<<<<<< HEAD
-=======
-      <item row="2" column="1">
-       <layout class="QHBoxLayout" name="horizontalLayout_4">
-        <item>
-         <widget class="PyDMPushButton" name="PyDMPushButton">
-          <property name="toolTip">
-           <string/>
-          </property>
-          <property name="text">
-           <string>Set All</string>
-          </property>
-          <property name="alarmSensitiveContent" stdset="0">
-           <bool>false</bool>
-          </property>
-          <property name="alarmSensitiveBorder" stdset="0">
-           <bool>false</bool>
-          </property>
-          <property name="PyDMToolTip" stdset="0">
-           <string>Force an update of the pre-amp's settings from the currently selected values.</string>
-          </property>
-          <property name="monitorDisp" stdset="0">
-           <bool>false</bool>
-          </property>
-          <property name="channel" stdset="0">
-           <string>haven://${IC}.preamp.set_all</string>
-          </property>
-          <property name="passwordProtected" stdset="0">
-           <bool>false</bool>
-          </property>
-          <property name="protectedPassword" stdset="0">
-           <string/>
-          </property>
-          <property name="showConfirmDialog" stdset="0">
-           <bool>false</bool>
-          </property>
-          <property name="confirmMessage" stdset="0">
-           <string>Are you sure you want to proceed?</string>
-          </property>
-          <property name="pressValue" stdset="0">
-           <string>1</string>
-          </property>
-          <property name="releaseValue" stdset="0">
-           <string>None</string>
-          </property>
-          <property name="relativeChange" stdset="0">
-           <bool>false</bool>
-          </property>
-          <property name="writeWhenRelease" stdset="0">
-           <bool>false</bool>
-          </property>
-         </widget>
-        </item>
-        <item>
-         <spacer name="horizontalSpacer_3">
-          <property name="orientation">
-           <enum>Qt::Horizontal</enum>
-          </property>
-          <property name="sizeHint" stdset="0">
-           <size>
-            <width>40</width>
-            <height>20</height>
-           </size>
-          </property>
-         </spacer>
-        </item>
-       </layout>
-      </item>
->>>>>>> 1bc76573
      </layout>
     </widget>
    </item>
