--- conflicted
+++ resolved
@@ -1,8 +1,5 @@
-<<<<<<< HEAD
 import warnings
-=======
 import asyncio
->>>>>>> e3ab494c
 import logging
 import subprocess
 from collections import OrderedDict
