import logging
import subprocess
from collections import OrderedDict
from functools import partial
from pathlib import Path
from typing import Mapping, Sequence

import pydm
import pyqtgraph as pg
import qtawesome as qta
from ophydregistry import Registry
from pydm.application import PyDMApplication
from pydm.utilities.stylesheet import apply_stylesheet
from PyQt5.QtWidgets import QStyleFactory
from qtpy import QtCore, QtWidgets
from qtpy.QtCore import Signal
from qtpy.QtWidgets import QAction

from haven import load_config
from haven import load_instrument as load_haven_instrument
from haven import registry
from haven.exceptions import ComponentNotFound
from haven.instrument.device import titelize

from .main_window import FireflyMainWindow, PlanMainWindow
from .queue_client import QueueClient, queueserver_api

generator = type((x for x in []))

__all__ = ["ui_dir", "FireflyApplication"]


log = logging.getLogger(__name__)


ui_dir = Path(__file__).parent


pg.setConfigOption("background", (252, 252, 252))
pg.setConfigOption("foreground", (0, 0, 0))


class FireflyApplication(PyDMApplication):
    default_display = None
    xafs_scan_window = None

    # For keeping track of ophyd devices used by the Firefly
    registry: Registry = None
    registry_changed = Signal(Registry)

    # Actions for showing window
    show_status_window_action: QtWidgets.QAction
    show_runs_window_action: QtWidgets.QAction
    show_energy_window_action: QtWidgets.QAction
    show_bss_window_action: QtWidgets.QAction
    show_voltmeters_window_action: QtWidgets.QAction
    show_logs_window_action: QtWidgets.QAction
    launch_queuemonitor_action: QtWidgets.QAction

    # Keep track of motors
    motor_actions: Sequence = []
    motor_window_slots: Sequence = []

    # Keep track of plans
    plan_actions: Sequence = []

    # Keep track of cameras
    camera_actions: Mapping = {}
    camera_window_slots: Sequence

    # Keep track of area detectors
    area_detector_actions: Mapping = {}
    area_detector_window_slots: Sequence

    # Keep track of slits
    slits_actions: Mapping = {}
    slits_window_slots: Sequence

    # Keep track of XRF detectors
    xrf_detector_actions: Mapping = {}
    xrf_detector_window_slots: Sequence

    # Signals for running plans on the queueserver
    queue_item_added = Signal(object)

    # Signals responding to queueserver changes
    queue_length_changed = Signal(int)
    queue_status_changed = Signal(dict)
    queue_environment_opened = Signal(bool)  # Opened or closed
    queue_environment_state_changed = Signal(str)  # New state
    queue_manager_state_changed = Signal(str)  # New state
    queue_re_state_changed = Signal(str)  # New state
    # queue_devices_changed = Signal(dict)  # New list of devices

    # Actions for controlling the queueserver
    start_queue_action: QAction
    pause_runengine_action: QAction
    pause_runengine_now_action: QAction
    resume_runengine_action: QAction
    stop_runengine_action: QAction
    abort_runengine_action: QAction
    halt_runengine_action: QAction
    start_queue: QAction
    queue_autostart_action: QAction
    queue_open_environment_action: QAction
    check_queue_status_action: QAction

    def __init__(self, display="status", use_main_window=False, *args, **kwargs):
        # Instantiate the parent class
        # (*ui_file* and *use_main_window* let us render the window here instead)
        self.default_display = display
        super().__init__(ui_file=None, use_main_window=use_main_window, *args, **kwargs)
        qss_file = Path(__file__).parent / "firefly.qss"
        self.setStyleSheet(qss_file.read_text())
        log.info(f"Available styles: {QStyleFactory.keys()}")
        # self.setStyle("Adwaita-dark")
        # qdarktheme.setup_theme(additional_qss=qss_file.read_text())
        self.windows = OrderedDict()
        self.queue_re_state_changed.connect(self.enable_queue_controls)
        self.registry = registry

    def __del__(self):
        if hasattr(self, "_queue_thread"):
            self._queue_thread.quit()
            self._queue_thread.wait(msecs=5000)
            assert not self._queue_thread.isRunning()

    def _setup_window_action(self, action_name: str, text: str, slot: QtCore.Slot):
        action = QtWidgets.QAction(self)
        action.setObjectName(action_name)
        action.setText(text)
        action.triggered.connect(slot)
        setattr(self, action_name, action)
        return action

    def reload_instrument(self, load_instrument=True):
        """(Re)load all the instrument devices."""
        load_haven_instrument(registry=self.registry)
        self.registry_changed.emit(self.registry)

    def setup_instrument(self, load_instrument=True):
        """Set up the application to use a previously loaded instrument.

        Expects devices, plans, etc to have been created already.

        Parameters
        ==========
        load_instrument
          If true, re-read configuration files and create ophyd
          devices. This process is slow.

        Emits
        =====
        registry_changed
          Signal that allows windows to update their widgets for the
          new list of instruments.

        """
        if load_instrument:
            load_haven_instrument(registry=self.registry)
            self.registry_changed.emit(self.registry)
        # Make actions for launching other windows
        self.setup_window_actions()
        # Actions for controlling the bluesky run engine
        self.setup_runengine_actions()
        # Prepare the client for interacting with the queue server
        self.prepare_queue_client()

    def show_default_window(self):
        """Show the first starting window for the application."""
        # Launch the default display
        show_default_window = getattr(self, f"show_{self.default_display}_window")
        default_window = show_default_window()
        # Set up the window to show list of PV connections
        pydm.utilities.shortcuts.install_connection_inspector(parent=default_window)

    def setup_window_actions(self):
        """Create QActions for clicking on menu items, shortcuts, etc.

        These actions should be usable by multiple
        windows. Window-specific actions belong with the window.

        """
        # Setup actions for the various categories of devices
        self._prepare_device_windows(
            device_label="extra_motors",
            attr_name="motor",
            ui_file="motor.py",
            device_key="MOTOR",
        )
        self._prepare_device_windows(
            device_label="ion_chambers",
            attr_name="ion_chamber",
            ui_file="ion_chamber.py",
            device_key="IC",
        )
        self._prepare_device_windows(
            device_label="cameras",
            attr_name="camera",
            ui_file="area_detector_viewer.py",
            device_key="AD",
        )
        self._prepare_device_windows(
            device_label="area_detectors",
            attr_name="area_detector",
            ui_file="area_detector_viewer.py",
            device_key="AD",
        )
        self._prepare_device_windows(
            device_label="slits",
            attr_name="slits",
            ui_file="slits.py",
            device_key="DEVICE",
            icon=qta.icon("mdi.crop"),
        )
        self._prepare_device_windows(
            device_label="kb_mirrors",
            attr_name="kb_mirrors",
            ui_file="kb_mirrors.py",
            device_key="DEVICE",
            icon=qta.icon("msc.mirror"),
        )
        self._prepare_device_windows(
            device_label="mirrors",
            attr_name="mirror",
            ui_file="mirror.py",
            device_key="DEVICE",
            icon=qta.icon("msc.mirror"),
        )
        self._prepare_device_windows(
            device_label="tables",
            attr_name="table",
            ui_file="table.py",
            device_key="DEVICE",
            icon=qta.icon("mdi.table-furniture"),
        )
        self._prepare_device_windows(
            device_label="xrf_detectors",
            attr_name="xrf_detector",
            ui_file="xrf_detector.py",
            device_key="DEV",
        )
        self._setup_window_action(
            action_name="show_filters_window_action",
            text="Filters",
            slot=self.show_filters_window,
        )
        self.show_filters_window_action.setIcon(qta.icon("mdi.air-filter"))
        # Action for showing the beamline status window
        self._setup_window_action(
            action_name="show_status_window_action",
            text="Beamline Status",
            slot=self.show_status_window,
        )
        # Actions for executing plans
        plans = [
            # (plan_name, text, display file)
            ("count", "&Count", "count.py"),
            ("line_scan", "&Line scan", "line_scan.py"),
            ("xafs_scan", "&XAFS Scan", "xafs_scan.py"),
        ]
        self.plan_actions = []
        for plan_name, text, display_file in plans:
            slot = partial(
                self.show_plan_window, name=plan_name, display_file=display_file
            )
            action_name = f"show_{plan_name}_plan_window_action"
            # Launch windows for plans
            action = QtWidgets.QAction(self)
            action.setObjectName(action_name)
            action.setText(text)
            action.triggered.connect(slot)
            self.plan_actions.append(action)
        # Action for showing the run browser window
        self._setup_window_action(
            action_name="show_run_browser_action",
            text="Browse Runs",
            slot=self.show_run_browser_window,
        )
        # Action for launch queue-monitor
        self._setup_window_action(
            action_name="launch_queuemonitor_action",
            text="Queue Monitor",
            slot=self.launch_queuemonitor,
        )
        # Action for showing the beamline scheduling window
        self._setup_window_action(
            action_name="show_bss_window_action",
            text="Scheduling (&BSS)",
            slot=self.show_bss_window,
        )
        # Action for shoing the IOC start/restart/stop window
        self._setup_window_action(
            action_name="show_iocs_window_action",
            text="&IOCs",
            slot=self.show_iocs_window,
        )
        # Launch ion chamber voltmeters window
        self._setup_window_action(
            action_name="show_voltmeters_window_action",
            text="&Voltmeters",
            slot=self.show_voltmeters_window,
        )
        # Launch log window
        self._setup_window_action(
            action_name="show_logs_window_action",
            text="Logs",
            slot=self.show_logs_window,
        )
        # Launch energy window
        self._setup_window_action(
            action_name="show_energy_window_action",
            text="Energy",
            slot=self.show_energy_window,
        )
        self.show_energy_window_action.setIcon(qta.icon("mdi.sine-wave"))
        # Launch camera overview
        self._setup_window_action(
            action_name="show_cameras_window_action",
            text="All Cameras",
            slot=self.show_cameras_window,
        )

    def launch_queuemonitor(self):
        config = load_config()["queueserver"]
        zmq_info_addr = f"tcp://{config['info_host']}:{config['info_port']}"
        zmq_ctrl_addr = f"tcp://{config['control_host']}:{config['control_port']}"
        cmds = [
            "queue-monitor",
            "--zmq-control-addr",
            zmq_ctrl_addr,
            "--zmq-info-addr",
            zmq_info_addr,
        ]
        subprocess.Popen(cmds)

    def setup_runengine_actions(self):
        """Create QActions for controlling the bluesky runengine."""
        # Internal actions for interacting with the run engine
        self.check_queue_status_action = QtWidgets.QAction(self)
        # Navbar actions for controlling the run engine
        actions = [
            ("pause_runengine_action", "Pause", "fa5s.stopwatch"),
            ("pause_runengine_now_action", "Pause Now", "fa5s.pause"),
            ("resume_runengine_action", "Resume", "fa5s.play"),
            ("stop_runengine_action", "Stop", "fa5s.stop"),
            ("abort_runengine_action", "Abort", "fa5s.eject"),
            ("halt_runengine_action", "Halt", "fa5s.ban"),
            ("start_queue_action", "Start", "fa5s.play"),
        ]
        self.queue_action_group = QtWidgets.QActionGroup(self)
        for name, text, icon_name in actions:
            action = QtWidgets.QAction(self.queue_action_group)
            icon = qta.icon(icon_name)
            action.setText(text)
            action.setCheckable(True)
            action.setIcon(icon)
            setattr(self, name, action)
        # Actions that control how the queue operates
        actions = [
            # Attr, object name, text
            ("queue_autostart_action", "queue_autostart_action", "&Autoplay"),
            (
                "queue_open_environment_action",
                "queue_open_environment_action",
                "&Open Environment",
            ),
        ]
        for attr, obj_name, text in actions:
            action = QAction()
            action.setObjectName(obj_name)
            action.setText(text)
            setattr(self, attr, action)
        # Customize some specific actions
        self.queue_autostart_action.setCheckable(True)
        self.queue_autostart_action.setChecked(True)
        self.queue_open_environment_action.setCheckable(True)

    def _prepare_device_windows(
        self,
        device_label: str,
        attr_name: str,
        ui_file=None,
        window_slot=None,
        device_key="DEVICE",
        icon=None,
    ):
        """Generic routine to be called for individual classes of devices.

        Sets up window actions, windows and window slots for each
        instance of the this device class (specified by *device_label*).

        For example, to set up device windows for all a Tardis (Ophyd
        devices with the "tardis_ship" label), call:

        .. code:: python

            app._prepare_device_windows(device_label="tardis_ship", attr_name="tardis")

        This will create ``app.tardis_actions``,
        ``app.tardis_window_slots`` and
        ``app.tardis_windows``.

        Parameters
        ==========
        device_label
          The Ophyd label by which to find the devices.
        attr_name
          An arbitrary name to use for keeping track of windows, actions, etc.
        window_slot
          A Qt slot that gets called when an action is triggered. This
          slot receive a *device* positional argument for which it is expected
          to show a new FireflyWindow.
        device_key
          A key to use for the device name in the macros
          dictionary. If *device_key* is "DEVICE" (default), then the
          macros will be {"DEVICE": device.name}. Has no effect if
          *window_slot* is used.
        icon
          A QIcon that will be added to the action.
        """
        # We need a UI file, unless a custom window_slot is given
        if ui_file is None and window_slot is None:
            raise ValueError(
                "Parameters *ui_file* and *window_slot* cannot both be None."
            )
        # Get needed devices from the device registry
        try:
            devices = sorted(
                self.registry.findall(label=device_label), key=lambda x: x.name
            )
        except ComponentNotFound:
            log.warning(f"No {device_label} found, menu will be empty.")
            devices = []
        # Create menu actions for each device
        actions = {}
        setattr(self, f"{attr_name}_actions", actions)
        window_slots = []
        setattr(self, f"{attr_name}_window_slots", window_slots)
        setattr(self, f"{attr_name}_windows", {})
        for device in devices:
            # Create the window action
            action = QtWidgets.QAction(self)
            action.setObjectName(f"action_show_{attr_name}_{device.name}")
            display_text = titelize(device.name)
            action.setText(display_text)
            if icon is not None:
                action.setIcon(icon)
            actions[device.name] = action
            # Create a slot for opening the device window
            if window_slot is not None:
                # A device specific window loader was provided
                slot = partial(window_slot, device=device)
            else:
                # No device specific loader, use the generic loader
                slot = partial(
                    self.show_device_window,
                    device=device,
                    device_label=attr_name,
                    ui_file=ui_file,
                    device_key=device_key,
                )
            action.triggered.connect(slot)
            window_slots.append(slot)

    def prepare_queue_client(self, api=None):
        """Set up the QueueClient object that talks to the queue server.

        Parameters
        ==========
        api
          queueserver API. Used for testing.

        """
        if api is None:
            api = queueserver_api()
        # Create the client object
        client = QueueClient(
            api=api,
<<<<<<< HEAD
=======
            autoplay_action=self.queue_autostart_action,
            open_environment_action=self.queue_open_environment_action,
>>>>>>> ff24470f
        )
        self.queue_open_environment_action.triggered.connect(client.open_environment)
        self._queue_client = client
        # Connect actions to slots for controlling the queueserver
        self.pause_runengine_action.triggered.connect(
            partial(client.request_pause, defer=True)
        )
        self.pause_runengine_now_action.triggered.connect(
            partial(client.request_pause, defer=False)
        )
        self.start_queue_action.triggered.connect(client.start_queue)
        self.check_queue_status_action.triggered.connect(
            partial(client.check_queue_status, True)
        )
        # Connect signals to slots for executing plans on queueserver
        self.queue_item_added.connect(client.add_queue_item)
        # Connect signals/slots for queueserver state changes
        client.status_changed.connect(self.queue_status_changed)
        client.length_changed.connect(self.queue_length_changed)
        client.environment_opened.connect(self.queue_environment_opened)
        self.queue_environment_opened.connect(self.set_open_environment_action_state)
        client.environment_state_changed.connect(self.queue_environment_state_changed)
        client.manager_state_changed.connect(self.queue_manager_state_changed)
        client.re_state_changed.connect(self.queue_re_state_changed)
        client.devices_changed.connect(self.update_devices_allowed)
        self.queue_autostart_action.toggled.connect(
            self.check_queue_status_action.trigger
        )
        self.queue_autoplay_action.toggled.connect(client.toggle_autostart)

    def start(self):
        """Start the background timers, and show the first window."""
        self._queue_client.start()
        self.show_default_window()

    def update_devices_allowed(self, devices):
        pass

    def enable_queue_controls(self, re_state):
        """Enable/disable the navbar buttons that control the queue.

        Most buttons are only relevant when the run engine is in
        certain states. For exmple, you can't click Play if the run
        engine is already running.

        """
        all_actions = [
            self.start_queue_action,
            self.stop_runengine_action,
            self.pause_runengine_action,
            self.pause_runengine_now_action,
            self.resume_runengine_action,
            self.abort_runengine_action,
            self.halt_runengine_action,
        ]
        # Decide which signals to enable
        unknown_re_state = re_state is None or re_state.strip() == ""
        if unknown_re_state:
            # Unknown state, no button should work
            enabled_signals = []
        elif re_state == "idle":
            enabled_signals = [self.start_queue_action]
        elif re_state == "paused":
            enabled_signals = [
                self.stop_runengine_action,
                self.resume_runengine_action,
                self.halt_runengine_action,
                self.abort_runengine_action,
            ]
        elif re_state == "running":
            enabled_signals = [
                self.pause_runengine_action,
                self.pause_runengine_now_action,
            ]
        else:
            raise ValueError(f"Unknown run engine state: {re_state}")
        # Enable/disable the relevant signals
        for action in all_actions:
            action.setEnabled(action in enabled_signals)

    def add_queue_item(self, item):
        log.debug(f"Application received item to add to queue: {item}")
        self.queue_item_added.emit(item)

    def connect_menu_signals(self, window):
        """Connects application-level signals to the associated slots.

        These signals should generally be applicable to multiple
        windows. If the signal and/or slot is specific to a given
        window, then it should be in that widnow's class definition
        and setup code.

        """
        window.actionShow_Sample_Viewer.triggered.connect(
            self.show_sample_viewer_window
        )

    def show_window(self, WindowClass, ui_file, name=None, macros={}):
        # Come up with the default key for saving in the windows dictionary
        if name is None:
            name = f"{WindowClass.__name__}_{ui_file.name}"
        # Check if the window has already been created
        if (w := self.windows.get(name)) is None:
            # Window is not yet created, so create one
            w = self.create_window(WindowClass, ui_dir / ui_file, macros=macros)
            self.windows[name] = w
            # Connect signals to remove the window when it closes
            w.destroyed.connect(partial(self.forget_window, name=name))
        else:
            # Window already exists so just bring it to the front
            w.show()
            w.activateWindow()
        return w

    def forget_window(self, obj, name):
        """Forget this window exists."""
        if hasattr(self, "windows"):
            del self.windows[name]

    def create_window(self, WindowClass, ui_file, macros={}):
        # Create and save this window
        main_window = WindowClass(
            hide_menu_bar=self.hide_menu_bar, hide_status_bar=self.hide_status_bar
        )
        # Make it look pretty
        apply_stylesheet(self.stylesheet_path, widget=main_window)
        main_window.update_tools_menu()
        # Load the UI file for this window
        display = main_window.open(str(ui_file.resolve()), macros=macros)
        self.connect_menu_signals(window=main_window)
        # Show the display
        if self.fullscreen:
            main_window.enter_fullscreen()
        else:
            main_window.show()
        self.check_queue_status_action.trigger()
        return main_window

    def show_device_window(
        self, *args, device, device_label: str, ui_file: str, device_key: str
    ):
        """Instantiate a new main window for the given device.

        This is a generalized version of the more specific slots, such
        as ``self.show_area_detector_window()``.

        It loads a window with the given UI file *ui_file* (relative
        to the ui directory). The macros will be ``{"DEV":
        device.name}``.

        """
        device_pyname = device.name.replace(" ", "_")
        device_title = titelize(device.name)
        self.show_window(
            FireflyMainWindow,
            ui_dir / ui_file,
            name=f"FireflyMainWindow_{device_label}_{device_pyname}",
            macros={device_key: device.name, f"{device_key}_TITLE": device_title},
        )

    def show_status_window(self, stylesheet_path=None):
        """Instantiate a new main window for this application."""
        self.show_window(
            FireflyMainWindow, ui_dir / "status.py", name="beamline_status"
        )

    @QtCore.Slot()
    def show_run_browser_window(self):
        return self.show_window(
            PlanMainWindow, ui_dir / "run_browser.py", name="run_browser"
        )

    @QtCore.Slot()
    def show_logs_window(self):
        self.show_window(FireflyMainWindow, ui_dir / "log_viewer.ui", name="log_viewer")

    @QtCore.Slot()
    def show_xafs_scan_window(self):
        return self.show_window(
            PlanMainWindow, ui_dir / "xafs_scan.py", name="xafs_scan"
        )

    @QtCore.Slot()
    def show_plan_window(self, name: str, display_file: str):
        """Launch a window for a given plan.

        Parameters
        ==========
        name
          Human-readable name for the plan window
        display_file
          Can be the name of .ui file or the .py file for the PyDM
          display.

        """
        return self.show_window(
            PlanMainWindow,
            ui_dir / "plans" / display_file,
            name=f"{name}_plan",
        )

    @QtCore.Slot()
    def show_voltmeters_window(self):
        return self.show_window(
            PlanMainWindow, ui_dir / "voltmeters.py", name="voltmeters"
        )

    @QtCore.Slot()
    def show_sample_viewer_window(self):
        return self.show_window(
            FireflyMainWindow, ui_dir / "sample_viewer.ui", name="sample_viewer"
        )

    @QtCore.Slot()
    def show_cameras_window(self):
        return self.show_window(
            FireflyMainWindow, ui_dir / "cameras.py", name="cameras"
        )

    @QtCore.Slot()
    def show_energy_window(self):
        return self.show_window(PlanMainWindow, ui_dir / "energy.py", name="energy")

    @QtCore.Slot()
    def show_bss_window(self):
        return self.show_window(FireflyMainWindow, ui_dir / "bss.py", name="bss")

    @QtCore.Slot()
    def show_iocs_window(self):
        return self.show_window(FireflyMainWindow, ui_dir / "iocs.py", name="iocs")

    @QtCore.Slot()
    def show_filters_window(self):
        return self.show_window(
            FireflyMainWindow, ui_dir / "filters.py", name="filters"
        )

    @QtCore.Slot(bool)
    def set_open_environment_action_state(self, is_open: bool):
        """Update the readback value for opening the queueserver environment."""
        action = self.queue_open_environment_action
        if action is not None:
            action.blockSignals(True)
            action.setChecked(is_open)
            action.blockSignals(False)


# -----------------------------------------------------------------------------
# :author:    Mark Wolfman
# :email:     wolfman@anl.gov
# :copyright: Copyright © 2023, UChicago Argonne, LLC
#
# Distributed under the terms of the 3-Clause BSD License
#
# The full license is in the file LICENSE, distributed with this software.
#
# DISCLAIMER
#
# THIS SOFTWARE IS PROVIDED BY THE COPYRIGHT HOLDERS AND CONTRIBUTORS
# "AS IS" AND ANY EXPRESS OR IMPLIED WARRANTIES, INCLUDING, BUT NOT
# LIMITED TO, THE IMPLIED WARRANTIES OF MERCHANTABILITY AND FITNESS FOR
# A PARTICULAR PURPOSE ARE DISCLAIMED. IN NO EVENT SHALL THE COPYRIGHT
# HOLDER OR CONTRIBUTORS BE LIABLE FOR ANY DIRECT, INDIRECT, INCIDENTAL,
# SPECIAL, EXEMPLARY, OR CONSEQUENTIAL DAMAGES (INCLUDING, BUT NOT
# LIMITED TO, PROCUREMENT OF SUBSTITUTE GOODS OR SERVICES; LOSS OF USE,
# DATA, OR PROFITS; OR BUSINESS INTERRUPTION) HOWEVER CAUSED AND ON ANY
# THEORY OF LIABILITY, WHETHER IN CONTRACT, STRICT LIABILITY, OR TORT
# (INCLUDING NEGLIGENCE OR OTHERWISE) ARISING IN ANY WAY OUT OF THE USE
# OF THIS SOFTWARE, EVEN IF ADVISED OF THE POSSIBILITY OF SUCH DAMAGE.
#
# -----------------------------------------------------------------------------<|MERGE_RESOLUTION|>--- conflicted
+++ resolved
@@ -477,12 +477,6 @@
         # Create the client object
         client = QueueClient(
             api=api,
-<<<<<<< HEAD
-=======
-            autoplay_action=self.queue_autostart_action,
-            open_environment_action=self.queue_open_environment_action,
->>>>>>> ff24470f
-        )
         self.queue_open_environment_action.triggered.connect(client.open_environment)
         self._queue_client = client
         # Connect actions to slots for controlling the queueserver
