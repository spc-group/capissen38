--- conflicted
+++ resolved
@@ -151,14 +151,6 @@
         windows. Window-specific actions belong with the window.
 
         """
-<<<<<<< HEAD
-        self.prepare_motor_windows()
-        self.prepare_plan_windows()
-        self.prepare_ion_chamber_windows()
-        self.prepare_camera_windows()
-        self.prepare_area_detector_windows()
-        self.prepare_xrf_detector_windows()
-=======
         # Setup actions for the various categories of devices
         self._prepare_device_windows(
             device_label="extra_motors",
@@ -218,7 +210,6 @@
             ui_file="xrf_detector.py",
             device_key="DEV",
         )
->>>>>>> c68ee975
         # Action for showing the beamline status window
         self._setup_window_action(
             action_name="show_status_window_action",
@@ -408,73 +399,6 @@
             action.triggered.connect(slot)
             window_slots.append(slot)
 
-<<<<<<< HEAD
-    def prepare_area_detector_windows(self):
-        """Prepare the support for opening area detector windows."""
-        self._prepare_device_windows(
-            device_label="area_detectors", attr_name="area_detector"
-        )
-
-    def prepare_xrf_detector_windows(self):
-        """Prepare support to open X-ray fluorescence detector windows."""
-        self._prepare_device_windows(
-            device_label="xrf_detectors", attr_name="xrf_detector"
-        )
-
-    def prepare_camera_windows(self):
-        self._prepare_device_windows(device_label="cameras", attr_name="camera")
-
-    def prepare_ion_chamber_windows(self):
-        self._prepare_device_windows(
-            device_label="ion_chambers", attr_name="ion_chamber"
-        )
-
-    def prepare_plan_windows(self):
-        """Prepare support for openning Blueksy plan windows."""
-        plans = [
-            # (plan_name, text, display file)
-            ("count", "&Count", "count.py"),
-            ("line_scan", "&Line scan", "line_scan.py"),
-            ("xafs_scan", "&XAFS Scan", "xafs_scan.py"),
-        ]
-        self.plan_actions = []
-        for plan_name, text, display_file in plans:
-            slot = partial(self.show_plan_window, name=plan_name, display_file=display_file)
-            action_name = f"show_{plan_name}_plan_window_action"
-            # Launch windows for plans
-            action = QtWidgets.QAction(self)
-            action.setObjectName(action_name)
-            action.setText(text)
-            action.triggered.connect(slot)
-            self.plan_actions.append(action)
-
-    def prepare_motor_windows(self):
-        """Prepare the support for opening motor windows."""
-        ### TODO: Can we re-factor this to use _prepare_device_windows()?
-        # Get active motors
-        try:
-            motors = sorted(registry.findall(label="motors"), key=lambda x: x.name)
-        except ComponentNotFound:
-            log.warning(
-                "No motors found, [Positioners] -> [Motors] menu will be empty."
-            )
-            motors = []
-        # Create menu actions for each motor
-        self.motor_actions = []
-        self.motor_window_slots = []
-        self.motor_windows = {}
-        for motor in motors:
-            action = QtWidgets.QAction(self)
-            action.setObjectName(f"actionShow_Motor_{motor.name}")
-            action.setText(motor.name)
-            self.motor_actions.append(action)
-            # Create a slot for opening the motor window
-            slot = partial(self.show_motor_window, motor=motor)
-            action.triggered.connect(slot)
-            self.motor_window_slots.append(slot)
-
-=======
->>>>>>> c68ee975
     def prepare_queue_client(self, api=None):
         """Set up the QueueClient object that talks to the queue server.
 
