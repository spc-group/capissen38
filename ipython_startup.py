--- conflicted
+++ resolved
@@ -1,11 +1,6 @@
-<<<<<<< HEAD
-import time
-import logging
-=======
 import logging
 import time
 
->>>>>>> 7d273049
 import databroker  # noqa: F401
 import matplotlib.pyplot as plt  # noqa: F401
 from bluesky import RunEngine  # noqa: F401
@@ -19,10 +14,6 @@
 
 logging.basicConfig(level=logging.WARNING)
 
-<<<<<<< HEAD
-=======
-
->>>>>>> 7d273049
 # Allow best effort callback to update properly
 plt.ion()
 
@@ -34,12 +25,9 @@
 print(f"Finished initalization in {time.monotonic() - t0:.2f} seconds.")
 RE = haven.run_engine()
 
-<<<<<<< HEAD
-=======
 # Save references to some commonly used things in the global namespace
 registry = haven.registry
 ion_chambers = haven.registry.findall("ion_chambers")
 
->>>>>>> 7d273049
 # Add metadata to the run engine
 RE.preprocessors.append(haven.preprocessors.inject_haven_md_wrapper)