import os
from pathlib import Path
from types import SimpleNamespace
from collections import OrderedDict
from subprocess import Popen, TimeoutExpired, PIPE
import subprocess
import shutil
import time

import pytest
from qtpy import QtWidgets
import ophyd
from ophyd.sim import instantiate_fake_device, make_fake_device
from pydm.data_plugins import add_plugin


top_dir = Path(__file__).parent.parent.resolve()
ioc_dir = top_dir / "tests" / "iocs"
haven_dir = top_dir / "haven"
test_dir = top_dir / "tests"


from haven.simulated_ioc import simulated_ioc
from haven import registry, load_config
from haven.instrument.aps import ApsMachine
from haven.instrument.shutter import Shutter
from haven.instrument.camera import AravisDetector
from haven.instrument.fluorescence_detector import DxpDetectorBase
from firefly.application import FireflyApplication
from firefly.ophyd_plugin import OphydPlugin


IOC_SCOPE = "function"
IOC_SCOPE = "session"


# Specify the configuration files to use for testing
os.environ["HAVEN_CONFIG_FILES"] = ",".join(
    [
        f"{test_dir/'iconfig_testing.toml'}",
        f"{haven_dir/'iconfig_default.toml'}",
    ]
)
load_config.cache_clear()


def pytest_configure(config):
    app = QtWidgets.QApplication.instance()
    assert app is None
    app = FireflyApplication()
    app = QtWidgets.QApplication.instance()
    assert isinstance(app, FireflyApplication)


@pytest.fixture(scope="session")
def qapp_cls():
    return FireflyApplication


@pytest.fixture(scope=IOC_SCOPE)
def ioc_undulator(request):
    prefix = "255ID:"
    pvs = dict(energy=f"{prefix}Energy.VAL")
    return run_fake_ioc(
        module_name="haven.tests.ioc_undulator",
        name="Fake undulator IOC",
        prefix=prefix,
        pvs=pvs,
        pv_to_check=pvs["energy"],
        request=request,
    )


@pytest.fixture(scope=IOC_SCOPE)
def ioc_camera(request):
    prefix = "255idgigeA:"
    pvs = dict(
        cam_acquire=f"{prefix}cam1:Acquire",
        cam_acquire_busy=f"{prefix}cam1:AcquireBusy",
    )
    return run_fake_ioc(
        module_name="haven.tests.ioc_area_detector",
        name="Fake IOC for a simulated machine vision camera",
        prefix=prefix,
        pvs=pvs,
        pv_to_check=pvs["cam_acquire_busy"],
        request=request,
    )


@pytest.fixture(scope=IOC_SCOPE)
def ioc_area_detector(request):
    prefix = "255idSimDet:"
    pvs = dict(
        cam_acquire=f"{prefix}cam1:Acquire",
        cam_acquire_busy=f"{prefix}cam1:AcquireBusy",
    )
    return run_fake_ioc(
        module_name="haven.tests.ioc_area_detector",
        name="Fake IOC for a simulated area detector",
        prefix=prefix,
        pvs=pvs,
        pv_to_check=pvs["cam_acquire_busy"],
        request=request,
    )


@pytest.fixture(scope=IOC_SCOPE)
def ioc_bss(request):
    prefix = "255idc:bss:"
    pvs = dict(
        esaf_id=f"{prefix}esaf:id",
        esaf_cycle=f"{prefix}esaf:cycle",
        proposal_id=f"{prefix}proposal:id",
    )
    return run_fake_ioc(
        module_name="haven.tests.ioc_apsbss",
        name="Fake IOC for APS beamline scheduling system (BSS)",
        prefix=prefix,
        pvs=pvs,
        pv_to_check=pvs["esaf_cycle"],
        request=request,
    )


def run_fake_ioc(
    module_name,
    prefix: str,
    request,
    name="Fake IOC",
    pvs=None,
    pv_to_check: str = None,
):
    if pvs is None:
        pvs = {}
    pytest.importorskip("caproto.tests.conftest")
    from caproto.tests.conftest import run_example_ioc, poll_readiness

    process = run_example_ioc(
        module_name=module_name,
        request=request,
        pv_to_check=None,
        args=("--prefix", prefix, "--list-pvs", "-v"),
        very_verbose=False,
    )
    # Verify the IOC started
    if pv_to_check is not None:
        poll_timeout, poll_attempts = 1.0, 30
        poll_readiness(
            pv_to_check, timeout=poll_timeout, attempts=poll_attempts, process=process
        )
    return SimpleNamespace(
        process=process, prefix=prefix, name=name, pvs=pvs, type="caproto"
    )


@pytest.fixture(scope=IOC_SCOPE)
def ioc_scaler(request):
    prefix = "255idVME:scaler1"
    pvs = dict(calc=f"{prefix}_calc2.VAL")
    return run_fake_ioc(
        module_name="haven.tests.ioc_scaler",
        name="Fake scaler IOC",
        prefix=prefix,
        pvs=pvs,
        pv_to_check=pvs["calc"],
        request=request,
    )


@pytest.fixture(scope=IOC_SCOPE)
def ioc_ptc10(request):
    prefix = "255idptc10:"
    pvs = dict(
        pid1_voltage=f"{prefix}5A:output",
        pid1_voltage_rbv=f"{prefix}5A:output_RBV",
        tc1_temperature=f"{prefix}2A:temperature",
    )
    return run_fake_ioc(
        module_name="haven.tests.ioc_ptc10",
        name="Fake PTC10 temperature controller IOC",
        prefix=prefix,
        pvs=pvs,
        pv_to_check=pvs["tc1_temperature"],
        request=request,
    )


@pytest.fixture(scope="session")
def pydm_ophyd_plugin():
    return add_plugin(OphydPlugin)


@pytest.fixture()
def ffapp(pydm_ophyd_plugin):
    # Get an instance of the application
    app = FireflyApplication.instance()
    if app is None:
        app = FireflyApplication()
    # Set up the actions and other boildplate stuff
    app.setup_window_actions()
    app.setup_runengine_actions()
    assert isinstance(app, FireflyApplication)
    yield app
    if hasattr(app, "_queue_thread"):
        app._queue_thread.quit()


@pytest.fixture(scope=IOC_SCOPE)
def ioc_motor(request):
    prefix = "255idVME:"
    pvs = dict(m1=f"{prefix}m1", m2=f"{prefix}m2", m3=f"{prefix}m3", m4=f"{prefix}m4")
    return run_fake_ioc(
        module_name="haven.tests.ioc_motor",
        name="Fake motor IOC",
        prefix=prefix,
        pvs=pvs,
        pv_to_check=pvs["m1"],
        request=request,
    )


@pytest.fixture(scope=IOC_SCOPE)
def ioc_preamp(request):
    prefix = "255idc:"
    pvs = dict(
        preamp1_sens_num=f"{prefix}SR01:sens_num",
        preamp2_sens_num=f"{prefix}SR02:sens_num",
        preamp3_sens_num=f"{prefix}SR03:sens_num",
        preamp4_sens_num=f"{prefix}SR04:sens_num",
        preamp1_sens_unit=f"{prefix}SR01:sens_unit",
        preamp2_sens_unit=f"{prefix}SR02:sens_unit",
        preamp3_sens_unit=f"{prefix}SR03:sens_unit",
        preamp4_sens_unit=f"{prefix}SR04:sens_unit",
        preamp1_offset_num=f"{prefix}SR01:offset_num",
        preamp2_offset_num=f"{prefix}SR02:offset_num",
        preamp3_offset_num=f"{prefix}SR03:offset_num",
        preamp4_offset_num=f"{prefix}SR04:offset_num",
        preamp1_offset_unit=f"{prefix}SR01:offset_unit",
        preamp2_offset_unit=f"{prefix}SR02:offset_unit",
        preamp3_offset_unit=f"{prefix}SR03:offset_unit",
        preamp4_offset_unit=f"{prefix}SR04:offset_unit",
    )
    return run_fake_ioc(
        module_name="haven.tests.ioc_preamp",
        name="Fake preamp IOC",
        prefix=prefix,
        pvs=pvs,
        pv_to_check=pvs["preamp1_sens_num"],
        request=request,
    )


@pytest.fixture(scope=IOC_SCOPE)
def ioc_simple(request):
    prefix = "simple:"
    pvs = dict(
        A=f"{prefix}A",
        B=f"{prefix}B",
        C=f"{prefix}C",
    )
    pv_to_check = pvs["A"]
    return run_fake_ioc(
        module_name="haven.tests.ioc_simple",
        name="Fake simple IOC",
        prefix=prefix,
        pvs=pvs,
        pv_to_check=pv_to_check,
        request=request,
    )


@pytest.fixture(scope=IOC_SCOPE)
def ioc_mono(request):
    prefix = "255idMono:"
    pvs = dict(
        bragg=f"{prefix}ACS:m3",
        energy=f"{prefix}Energy",
        id_tracking=f"{prefix}ID_tracking",
        id_offset=f"{prefix}ID_offset",
    )
    return run_fake_ioc(
        module_name="haven.tests.ioc_mono",
        name="Fake mono IOC",
        prefix=prefix,
        pvs=pvs,
        pv_to_check=pvs["energy"],
        request=request,
    )


@pytest.fixture()
def sim_registry():
    # Clean the registry so we can restore it later
    components = registry.components
    registry.clear()
    # Run the test
    yield registry
    # Restore the previous registry components
    registry.components = components


# Simulated devices
@pytest.fixture()
def sim_aps(sim_registry):
    aps = instantiate_fake_device(ApsMachine, name="APS")
    sim_registry.register(aps)
    yield aps


@pytest.fixture()
def sim_shutters(sim_registry):
    FakeShutter = make_fake_device(Shutter)
    kw = dict(
        open_pv="_prefix", close_pv="_prefix2", state_pv="_prefix2", labels={"shutters"}
    )
    shutters = [
        FakeShutter(name="Shutter A", **kw),
        FakeShutter(name="Shutter C", **kw),
    ]
    # Registry with the simulated registry
    for shutter in shutters:
        sim_registry.register(shutter)
    yield shutters


@pytest.fixture()
def sim_camera(sim_registry):
    FakeCamera = make_fake_device(AravisDetector)
    camera = FakeCamera(name="s255id-gige-A", labels={"cameras", "area_detectors"})
    camera.pva.pv_name._readback = "255idSimDet:Pva1:Image"
    # Registry with the simulated registry
    sim_registry.register(camera)
    yield camera


@pytest.fixture()
def sim_vortex(sim_registry):
    FakeDXP = make_fake_device(DxpDetectorBase)
    vortex = FakeDXP(name="vortex_me4", labels={"xrf_detectors"})
    sim_registry.register(vortex)
<<<<<<< HEAD
    yield vortex    
=======
    yield vortex
>>>>>>> 3b73fdf3
<|MERGE_RESOLUTION|>--- conflicted
+++ resolved
@@ -339,8 +339,4 @@
     FakeDXP = make_fake_device(DxpDetectorBase)
     vortex = FakeDXP(name="vortex_me4", labels={"xrf_detectors"})
     sim_registry.register(vortex)
-<<<<<<< HEAD
-    yield vortex    
-=======
-    yield vortex
->>>>>>> 3b73fdf3
+    yield vortex