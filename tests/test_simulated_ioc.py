--- conflicted
+++ resolved
@@ -35,17 +35,10 @@
 
 def test_mono_ioc(ioc_mono):
     # Test a regular motor
-<<<<<<< HEAD
-    caput("mono_ioc:m1", 0)
-    caput("mono_ioc:m1.VAL", 0)
-    assert caget("mono_ioc:m1", use_monitor=False) == 0.0
-    assert caget("mono_ioc:m1.VAL", use_monitor=False) == 0.0
-=======
     caput("mono_ioc:ACS:m1", 0)
     caput("mono_ioc:ACS:m1.VAL", 0)
     assert caget("mono_ioc:ACS:m1", use_monitor=False) == 0.0
     assert caget("mono_ioc:ACS:m1.VAL", use_monitor=False) == 0.0
->>>>>>> bbe8df4d
     # Change the value
     caput("mono_ioc:ACS:m1", 4000.0)
     time.sleep(0.1)
