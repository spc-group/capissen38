--- conflicted
+++ resolved
@@ -23,12 +23,8 @@
     motors = []
     while True:
         motor_num += 1
-<<<<<<< HEAD
         log.debug(f"Looking for motor number {motor_num}")
-        prefix = f"{ioc}:m{motor_num}"
-=======
         pv = f"{ioc}:m{motor_num}"
->>>>>>> 3d58138b
         # Take the name of the ophyd motor from the epics description
         log.debug(f"Looking for motor {motor_num} at {pv}")
         name = epics.caget(f"{pv}.DESC", timeout=1)
@@ -36,16 +32,6 @@
             # The PV doesn't exist, so we've probably reached the highest motor number
             break
         # Create the motor device
-<<<<<<< HEAD
-        motor = HavenMotor(
-            prefix=f"{ioc}:m{motor_num}",
-            name=name,
-            labels={"motors"},
-        )
-        log.info(f"Created motor {motor}")
-        motors.append(motor)
-
-=======
         if name == f"motor {motor_num}":
             # It's an unnamed motor, so skip it
             log.debug(f"SKipping unnamed motor {motor_num}")
@@ -58,6 +44,6 @@
             )
             log.debug(f"Created motor {motor}")
             motors.append(motor)
->>>>>>> 3d58138b
+
 
 vme_motors = prepare_motors(ioc=conf["motors"]["ioc"])