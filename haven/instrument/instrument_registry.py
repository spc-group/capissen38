from typing import Optional, Sequence
import logging

from ophyd import Component, ophydobj

from .. import exceptions
from ..typing import Detector


log = logging.getLogger(__name__)


__all__ = ["InstrumentRegistry", "registry"]


class InstrumentRegistry:
    """A registry keeps track of devices, signals, etc that have been
    previously registered.

    This mimics the %wa bluesky magic behavior, except that devices
    can be registered outside of the main REPL loop.

    """

    devices = []  # Replaced during __init__() since [] is mutable

    def __init__(self):
        self.clear()
<<<<<<< HEAD
=======

    def clear(self):
        self.components = []
>>>>>>> 0ca64ecd

    @property
    def component_names(self):
        return [c.name for c in self.components]

    def find(
        self,
        any: Optional[str] = None,
        *,
        label: Optional[str] = None,
        name: Optional[str] = None,
    ) -> Component:
        """Find registered device components matching parameters.

        Parameters
        ==========
        label
          Search by the component's ``labels={"my_label"}`` parameter.
        name
          Search by the component's ``name="my_name"`` parameter.

        Returns
        =======
        result
          A list of all the components matching the search parameters.

        Raises
        ======
        ComponentNotFound
          No component was found that matches the given search
          parameters.
        MultipleComponentsFound
          The search parameters matched with more than one registered
          component. Either refine the search terms or use the
          ``self.findall()`` method.

        """
        results = self.findall(any=any, label=label, name=name)
        if len(results) > 1:
            raise exceptions.MultipleComponentsFound(
                f"Found {len(results)} components matching query. Consider using ``findall()``."
            )
        else:
            return results[0]

    def clear(self):
        """Remove the previously registered components."""
        self.components = []

    def findall(
        self,
        any: Optional[str] = None,
        *,
        label: Optional[str] = None,
        name: Optional[str] = None,
    ) -> Sequence[Component]:
        """Find registered device components matching parameters.

        Combining search terms works in an *or* fashion. For example,
        ``findall(name="my_device", label="ion_chambers")`` will find
        all devices that have either the name "my_device" or a label
        "ion_chambers".

        The *any* keyword is a proxy for all the other keywords. For
        example ``findall(any="my_device")`` is equivalent to
        ``findall(name="my_device", label="my_device")``.

        Parameters
        ==========
        any
          Search by all of the other parameters.
        label
          Search by the component's ``labels={"my_label"}`` parameter.
        name
          Search by the component's ``name="my_name"`` parameter.

        Returns
        =======
        results
          A list of all the components matching the search parameters.

        Raises
        ======
        ComponentNotFound
          No component was found that matches the given search
          parameters.

        """
        results = []  # self.components.copy()
        # Filter by label
        _label = label if label is not None else any
        if _label is not None:
            try:
                results.extend(
                    [
                        cpt
                        for cpt in self.components
                        if _label in getattr(cpt, "_ophyd_labels_", [])
                    ]
                )
            except TypeError:
                raise exceptions.InvalidComponentLabel(label)
        # Filter by name
        _name = name if name is not None else any
        if _name is not None:
            results.extend([cpt for cpt in self.components if cpt.name == _name])
        # If a query term is itself a device, just return that
        found_results = len(results) > 0
        if not found_results:
            for obj in [_label, _name, any]:
                if isinstance(obj, ophydobj.OphydObject):
                    results = [obj]
                    break
        # Check that the label is actually defined somewhere
        found_results = len(results) > 0
        if not found_results:
            raise exceptions.ComponentNotFound(
                f'Could not find components matching: label="{_label}", name="{_name}"'
            )
        return list(set(results))

    def __new__wrapper(self, cls, *args, **kwargs):
        # Create and instantiate the new object
        obj = super(type, cls).__new__(cls)
        obj.__init__(*args, **kwargs)
        # Register the new object
        self.register(obj)
        return obj

    def register(self, component: Detector) -> Detector:
        """Register a device, component, etc so that it can be retrieved later.

        If *component* is a class, then any instances created will
        automatically be registered. Else, *component* will be assumed
        to be an instance and will be registered directly.

        Returns
        =======
        component
          The same component as was provided as an input.

        """
        if isinstance(component, type):
            # A class was given, so instances should be auto-registered
            component.__new__ = self.__new__wrapper
        else:  # An instance was given, so just save it in the register
            # Forget about any previously registered instances with the same name
            # (Needed for some sub-components that are just readback values of the parent)
            duplicate_components = [c for c in self.components if c.name == component.name]
            # if "I0" in [c.name for c in duplicate_components]:
            # if component.name == "I0":
            #     import pdb; pdb.set_trace()
            self.components = [c for c in self.components if c not in duplicate_components]
            if len(duplicate_components) > 0:
                log.debug(f"Replacing registered components with {component.name}:",
                          ", ".join([c.name for c in duplicate_components]))
            # Register this component
            self.components.append(component)
            # Recusively register sub-components
            sub_signals = getattr(component, "_signals", {})
            for attr_name, cpt in sub_signals.items():
                self.register(cpt)
        return component


registry = InstrumentRegistry()<|MERGE_RESOLUTION|>--- conflicted
+++ resolved
@@ -26,12 +26,9 @@
 
     def __init__(self):
         self.clear()
-<<<<<<< HEAD
-=======
 
     def clear(self):
         self.components = []
->>>>>>> 0ca64ecd
 
     @property
     def component_names(self):
@@ -180,14 +177,20 @@
         else:  # An instance was given, so just save it in the register
             # Forget about any previously registered instances with the same name
             # (Needed for some sub-components that are just readback values of the parent)
-            duplicate_components = [c for c in self.components if c.name == component.name]
+            duplicate_components = [
+                c for c in self.components if c.name == component.name
+            ]
             # if "I0" in [c.name for c in duplicate_components]:
             # if component.name == "I0":
             #     import pdb; pdb.set_trace()
-            self.components = [c for c in self.components if c not in duplicate_components]
+            self.components = [
+                c for c in self.components if c not in duplicate_components
+            ]
             if len(duplicate_components) > 0:
-                log.debug(f"Replacing registered components with {component.name}:",
-                          ", ".join([c.name for c in duplicate_components]))
+                log.debug(
+                    f"Replacing registered components with {component.name}:",
+                    ", ".join([c.name for c in duplicate_components]),
+                )
             # Register this component
             self.components.append(component)
             # Recusively register sub-components
