--- conflicted
+++ resolved
@@ -50,13 +50,7 @@
     # Signals
     # net_count = Cpt(EpicsSignalRO, "N", kind=Kind.hinted, lazy=True)
     # user_kind = Cpt(EpicsSignal, "_BS_KIND", lazy=True)
-<<<<<<< HEAD
     is_hinted = RECpt(EpicsSignal, "BH", pattern=r"\.R", repl="_R", lazy=True)
-=======
-    is_hinted = RECpt(
-        EpicsSignal, "BH", pattern=r"^(.+)\.R(\d+)", repl=r"\1_R\2", lazy=True
-    )
->>>>>>> 4c560030
 
     def stage(self):
         self._original_name = self.name
