# Defaults go here, then get updated by toml loader
[beamline]

name = "SPC Beamline (sector unknown)"
is_connected = false

[facility]

name = "Advanced Photon Source"
xray_source = "insertion device"

####################################################################
# Configuration for interacting with the beamline scheduling system
# using apsbss package
####################################################################

[bss]

prefix = "255idc:bss"
beamline = "255-ID-C"

[xray_source]

type = "undulator"
prefix = "ID255:"

[queueserver]
kafka_topic = "s255idc_queueserver"
control_host = "localhost"
control_port = "60615"
info_host = "localhost"
info_port = "60625"

[database.databroker]

catalog = "bluesky"

[database.tiled]

# uri = "http://fedorov.xray.aps.anl.gov:8001/"
uri = "http://hood.xray.aps.anl.gov:8001/"
entry_node = "25idc_microprobe"

[shutter]
prefix = "PSS:99ID"

[shutter.front_end_shutter]

hutch = "A"
# open_pv = "PSS:99ID:FES_OPEN_EPICS.VAL"
# close_pv = "PSS:99ID:FES_CLOSE_EPICS.VAL"
# status_pv = "PSS:99ID:A_BEAM_PRESENT"

[shutter.hutch_shutter]

hutch = "C"
# open_pv = "PSS:99ID:SCS_OPEN_EPICS.VAL"
# close_pv = "PSS:99ID:SCS_CLOSE_EPICS.VAL"
# status_pv = "PSS:25ID:C_BEAM_PRESENT"

[undulator]

ioc = "id_ioc"

[monochromator]

ioc = "mono_ioc"
ioc_branch = "UP"  # For caQtDM macros

[ion_chamber]

[ion_chamber.scaler]
ioc = "scaler_ioc"
record = "scaler1"
channels = [2]

[ion_chamber.preamp]

ioc = "preamp_ioc"

# Keys for ion_chamber definitions must begin with "ch" (e.g. "ch1", "ch2")

[fluorescence_detector]

[fluorescence_detector.vortex_me4]

prefix = "vortex"
electronics = "dxp"  # or "xspress3"
num_elements = 4

# Motors
# ======
# 
# Add a new section for each IOC (or IOC prefix) that has motors
# matching the format {prefix}:m1. The heading of the subsection
# ("VME_crate" in the example below) is a human-readable name that
# will become a label on the Ophyd Device. *num_motors* determines how
# many motors will be read. The example below will load three motors
# with PVs: "vme_crate_ioc:m1", "vme_crate_ioc:m2", and
# "vme_crate_ioc:m3".
[motor.VME_crate]
prefix = "255idVME"
num_motors = 3

# Cameras
# =======

[camera]

<<<<<<< HEAD
imagej_command = "imagej"
=======
imagej_command = "imagej"

# [camera.sim_det]

# prefix = "25idSimDet"
# name = "sim_det"
# description = "Simulated Camera"
# device_class = "SimDetector"
>>>>>>> 8ee6546e
<|MERGE_RESOLUTION|>--- conflicted
+++ resolved
@@ -107,9 +107,6 @@
 
 [camera]
 
-<<<<<<< HEAD
-imagej_command = "imagej"
-=======
 imagej_command = "imagej"
 
 # [camera.sim_det]
@@ -117,5 +114,4 @@
 # prefix = "25idSimDet"
 # name = "sim_det"
 # description = "Simulated Camera"
-# device_class = "SimDetector"
->>>>>>> 8ee6546e
+# device_class = "SimDetector"