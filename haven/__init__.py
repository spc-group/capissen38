--- conflicted
+++ resolved
@@ -12,18 +12,13 @@
 from .run_engine import RunEngine
 from ._iconfig import load_config
 
-<<<<<<< HEAD
-from .instrument import ion_chamber, IonChamber, InstrumentRegistry, registry
 from .motor_position import (
     save_motor_position,
     get_motor_position,
     recall_motor_position,
 )
-=======
-from .instrument import ion_chamber, IonChamber, registry
+from .instrument import ion_chamber, IonChamber, InstrumentRegistry, registry
 from .instrument.load_instrument import load_instrument
-from .motor_position import save_motor_position
->>>>>>> 0ca64ecd
 
 from .xdi_writer import XDIWriter  # noqa: F401
 from .progress_bar import ProgressBar