--- conflicted
+++ resolved
@@ -15,15 +15,11 @@
 from ._iconfig import load_config
 
 
-<<<<<<< HEAD
-def baseline_wrapper(plan, devices: Union[Sequence, str]="baseline", name: str="baseline"):
-=======
 def baseline_wrapper(
     plan,
-    devices: Union[Sequence, str] = ["motors", "power_supplies", "xray_sources", "APS"],
+    devices: Union[Sequence, str] = ["motors", "power_supplies", "xray_sources", "APS", "baseline"],
     name: str = "baseline",
 ):
->>>>>>> e30ba43f
     bluesky_baseline_wrapper.__doc__
     # Resolve devices
     devices = registry.findall(devices, allow_none=True)
@@ -64,7 +60,6 @@
     """
 
     def _inject_md(msg):
-<<<<<<< HEAD
         config = load_config()
         md = {
             # Software versions            
@@ -97,10 +92,6 @@
             "purpose": "",
         }
         if msg.command == 'open_run':
-=======
-        md = {"versions": VERSIONS}
-        if msg.command == "open_run":
->>>>>>> e30ba43f
             msg = msg._replace(kwargs=ChainMap(md, msg.kwargs))
         # Proposal information
         return msg
